--- conflicted
+++ resolved
@@ -13,33 +13,21 @@
 
 	include_directories(${CUDA_INCLUDE_DIRS})
 
-<<<<<<< HEAD
-	# hide some variables users don't need to see
-	mark_as_advanced(CUDA_SDK_ROOT_DIR)
-	if (CUDA_TOOLKIT_ROOT_DIR)
-		mark_as_advanced(CUDA_TOOLKIT_ROOT_DIR)
-	endif (CUDA_TOOLKIT_ROOT_DIR)
-	mark_as_advanced(CUDA_VERBOSE_BUILD)
-	mark_as_advanced(CUDA_BUILD_EMULATION)
+    # Find Thrust
+    find_package(Thrust)
+
+    if (${THRUST_VERSION} VERSION_LESS 1.5.0)
+        message(SEND_ERROR "Thrust version ${THRUST_VERSION} found, >= 1.5.0 is required")
+    endif (${THRUST_VERSION} VERSION_LESS 1.5.0)
+
+    # hide some variables users don't need to see
+    mark_as_advanced(CUDA_SDK_ROOT_DIR)
+    if (CUDA_TOOLKIT_ROOT_DIR)
+        mark_as_advanced(CUDA_TOOLKIT_ROOT_DIR)
+    endif (CUDA_TOOLKIT_ROOT_DIR)
+    mark_as_advanced(CUDA_VERBOSE_BUILD)
+    mark_as_advanced(CUDA_BUILD_EMULATION)
 endif (ENABLE_CUDA)
-=======
-        # Find Thrust
-        find_package(Thrust)
-
-        if (${THRUST_VERSION} VERSION_LESS 1.5.0)
-            message(SEND_ERROR "Thrust version ${THRUST_VERSION} found, >= 1.5.0 is required")
-        endif (${THRUST_VERSION} VERSION_LESS 1.5.0)
-
-        # hide some variables users don't need to see
-        mark_as_advanced(CUDA_SDK_ROOT_DIR)
-        if (CUDA_TOOLKIT_ROOT_DIR)
-            mark_as_advanced(CUDA_TOOLKIT_ROOT_DIR)
-        endif (CUDA_TOOLKIT_ROOT_DIR)
-        mark_as_advanced(CUDA_VERBOSE_BUILD)
-        mark_as_advanced(CUDA_BUILD_EMULATION)
-    endif (ENABLE_CUDA)
-endif (SINGLE_PRECISION)
->>>>>>> 2e5d0fba
 
 # setup CUDA compile options
 if (ENABLE_CUDA)
