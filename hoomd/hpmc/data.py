# Copyright (c) 2009-2017 The Regents of the University of Michigan
# This file is part of the HOOMD-blue project, released under the BSD 3-Clause License.

""" Shape data structures.
"""

import hoomd
import hoomd.hpmc
from hoomd.hpmc import _hpmc
import numpy

class param_dict(dict):
    R""" Manage shape parameters.

    The parameters for all hpmc integrator shapes (:py:mod:`hoomd.hpmc.integrate`) are specified using this class.
    Parameters are specified per particle type. Every HPMC integrator has a member shape_param that can read and
    set parameters of the shapes.

    :py:class:`param_dict` can be used as a dictionary to access parameters by type. You can read individual parameters
    or set parameters with :py:meth:`set`.

    Example::

        mc = hpmc.integrate.sphere();
        mc.shape_param['A'].set(diameter=2.0)
        mc.shape_param['B'].set(diameter=0.1)
        dA = mc.shape_param['A'].diameter
        dB = mc.shape_param['B'].diameter

    """

    def __init__(self, mc):
        dict.__init__(self);
        self.mc = mc;

    def __getitem__(self, key):
        ntypes = hoomd.context.current.system_definition.getParticleData().getNTypes();
        type_names = [ hoomd.context.current.system_definition.getParticleData().getNameByType(i) for i in range(0,ntypes) ];
        if not key in type_names:
            raise RuntimeError("{} is not a known particle type".format(key));
        elif not key in self.keys():
            self.mc.initialize_shape_params(); # add any extra parameters in that exist at this time.
            if not key in self.keys():
                raise RuntimeError("could not create proxy for type {}".format(key));
        return super(param_dict, self).__getitem__(key);

    def set(self, types, **params):
        """ Sets parameters for particle type(s).

        Args:
            type (str): Particle type (string) or list of types
            params: Named parameters (see specific integrator for required parameters - :py:mod:`hoomd.hpmc.integrate`)

        Calling set() results in one or more parameters being set for a shape. Types are identified
        by name, and parameters are also added by name. Which parameters you need to specify depends on the hpmc
        integrator you are setting these coefficients for, see the corresponding documentation.

        All possible particle types types defined in the simulation box must be specified before executing :py:func:`hoomd.run()`.
        You will receive an error if you fail to do so. It is an error to specify coefficients for
        particle types that do not exist in the simulation.

        To set the same parameters for many particle types, provide a list of type names instead of a single
        one. All types in the list will be set to the same parameters. A convenient wildcard that lists all types
        of particles in the simulation can be gotten from a saved `sysdef` from the init command.

        Examples::

            mc.shape_param.set('A', diameter=1.0)
            mc.shape_param.set('B', diameter=2.0)
            mc.shape_param.set(['A', 'B'], diameter=2.0)


        Note:
            Single parameters can not be updated. If both *diameter* and *length* are requred for a particle type,
            then executing coeff.set('A', diameter=1.5) will fail one must call coeff.set('A', diameter=1.5, length=2.0)

        """
        # hoomd.util.print_status_line();

        # listify the input
        types = hoomd.util.listify(types)

        for typei in types:
            self.__getitem__(typei).set(**params);


class _param(object):
    def __init__(self, mc, typid):
        self.__dict__.update(dict(_keys=['ignore_statistics'], mc=mc, typid=typid, make_fn=None, is_set=False, _py_params=[]));

    @classmethod
    def ensure_list(cls, li):
        # this will be slow if called many times but it is more robust.
        ai = numpy.array(li);
        return ai.tolist();

    def get_metadata(self):
        data = {}
        for key in self._keys:
            data[key] = getattr(self, key);
        return data;

    def __setattr__(self, name, value):
        if not hasattr(self, name):
            raise AttributeError('{} instance has no attribute {!r}'.format(type(self).__name__, name));
        super(_param, self).__setattr__(name, value);

    def set(self, **params):
        self.is_set = True;

        # backwards compatbility
        if 'ignore_overlaps' in params:
            # ugly workaround
            super(_param,self).__setattr__('ignore_overlaps',params['ignore_overlaps'])
            # do not pass to C++
            params.pop('ignore_overlaps',None)

        for pname in self._py_params:
            if pname in params:
                self.__setattr__(pname, params.pop(pname, None))

        self.mc.cpp_integrator.setParam(self.typid, self.make_param(**params));

class sphere_params(_hpmc.sphere_param_proxy, _param):
    def __init__(self, mc, index):
        _hpmc.sphere_param_proxy.__init__(self, mc.cpp_integrator, index);
        _param.__init__(self, mc, index);
        self._keys += ['diameter'];

    def __str__(self):
        # should we put this in the c++ side?
        return "sphere(diameter = {})".format(self.diameter)

    @classmethod
    def make_param(cls, diameter, ignore_statistics=False):
        return _hpmc.make_sph_params(   float(diameter)/2.0,
                                        ignore_statistics);

class convex_polygon_params(_hpmc.convex_polygon_param_proxy, _param):
    def __init__(self, mc, index):
        _hpmc.convex_polygon_param_proxy.__init__(self, mc.cpp_integrator, index);
        _param.__init__(self, mc, index);
        self._keys += ['vertices'];

    def __str__(self):
        # should we put this in the c++ side?
        string = "convex polygon(vertices = {})".format(self.vertices);
        return string;

    @classmethod
    def make_param(cls, vertices, ignore_statistics=False):
        return _hpmc.make_poly2d_verts( cls.ensure_list(vertices),
                                        float(0.0),
                                        ignore_statistics);

class convex_spheropolygon_params(_hpmc.convex_spheropolygon_param_proxy, _param):
    def __init__(self, mc, index):
        _hpmc.convex_spheropolygon_param_proxy.__init__(self, mc.cpp_integrator, index);
        _param.__init__(self, mc, index);
        self._keys += ['vertices', 'sweep_radius'];

    def __str__(self):
        # should we put this in the c++ side?
        string = "convex spheropolygon(sweep radius = {}, , vertices = {})".format(self.sweep_radius, self.vertices);
        return string;

    @classmethod
    def make_param(cls, vertices, sweep_radius = 0.0, ignore_statistics=False):
        return _hpmc.make_poly2d_verts( cls.ensure_list(vertices),
                                        float(sweep_radius),
                                        ignore_statistics);

class simple_polygon_params(_hpmc.simple_polygon_param_proxy, _param):
    def __init__(self, mc, index):
        _hpmc.simple_polygon_param_proxy.__init__(self, mc.cpp_integrator, index);
        _param.__init__(self, mc, index);
        self._keys += ['vertices'];

    def __str__(self):
        # should we put this in the c++ side?
        string = "simple polygon(vertices = {})".format(self.vertices);
        return string;

    @classmethod
    def make_param(cls, vertices, ignore_statistics=False):
        return _hpmc.make_poly2d_verts( cls.ensure_list(vertices),
                                        float(0),
                                        ignore_statistics);

class convex_polyhedron_params(_hpmc.convex_polyhedron_param_proxy,_param):
    def __init__(self, mc, index):
        _hpmc.convex_polyhedron_param_proxy.__init__(self, mc.cpp_integrator, index);
        _param.__init__(self, mc, index);
        self._keys += ['vertices'];
<<<<<<< HEAD
=======
        self.make_fn = _hpmc.make_poly3d_verts
>>>>>>> a53ceb43

    def __str__(self):
        # should we put this in the c++ side?
        string = "convex polyhedron(vertices = {})".format(self.vertices);
        return string;

<<<<<<< HEAD
    @classmethod
    def get_sized_class(cls, max_verts):
        sized_class = hoomd.hpmc.integrate._get_sized_entry("convex_polyhedron_param_proxy", max_verts);
        mkfn = hoomd.hpmc.integrate._get_sized_entry("make_poly3d_verts", max_verts);
        return type(cls.__name__ + str(max_verts), (cls, sized_class), dict(cpp_class=sized_class, make_fn=mkfn, max_verts=max_verts)); # cpp_class is jusr for easeir refernce to call the constructor

    @classmethod
    def make_param(cls, vertices, ignore_statistics=False):
        if cls.max_verts < len(vertices):
            raise RuntimeError("max_verts param expects up to %d vertices, but %d are provided"%(cls.max_verts,len(vertices)));
        return cls.make_fn(cls.ensure_list(vertices),
=======
    def make_param(self, vertices, ignore_statistics=False):
        return self.make_fn(self.ensure_list(vertices),
>>>>>>> a53ceb43
                            float(0),
                            ignore_statistics,
                            hoomd.context.current.system_definition.getParticleData().getExecConf());

class convex_spheropolyhedron_params(_hpmc.convex_spheropolyhedron_param_proxy,_param):
    def __init__(self, mc, index):
        _hpmc.convex_spheropolyhedron_param_proxy.__init__(self, mc.cpp_integrator, index);
        _param.__init__(self, mc, index);
        self._keys += ['vertices', 'sweep_radius'];
<<<<<<< HEAD
=======
        self.make_fn = _hpmc.make_poly3d_verts;
>>>>>>> a53ceb43

    def __str__(self):
        # should we put this in the c++ side?
        string = "convex spheropolyhedron(sweep radius = {}, vertices = {})".format(self.sweep_radius, self.vertices);
        return string;

<<<<<<< HEAD
    @classmethod
    def get_sized_class(cls, max_verts):
        sized_class = hoomd.hpmc.integrate._get_sized_entry("convex_spheropolyhedron_param_proxy", max_verts);
        mkfn = hoomd.hpmc.integrate._get_sized_entry("make_poly3d_verts", max_verts);
        return type(cls.__name__ + str(max_verts), (cls, sized_class), dict(cpp_class=sized_class, make_fn=mkfn, max_verts=max_verts)); # cpp_class is jusr for easeir refernce to call the constructor

    @classmethod
    def make_param(cls, vertices, sweep_radius = 0.0, ignore_statistics=False):
        if cls.max_verts < len(vertices):
            raise RuntimeError("max_verts param expects up to %d vertices, but %d are provided"%(cls.max_verts,len(vertices)));
        return cls.make_fn( cls.ensure_list(vertices),
=======
    def make_param(self, vertices, sweep_radius = 0.0, ignore_statistics=False):
        return self.make_fn(self.ensure_list(vertices),
>>>>>>> a53ceb43
                            float(sweep_radius),
                            ignore_statistics,
                            hoomd.context.current.system_definition.getParticleData().getExecConf());

class polyhedron_params(_hpmc.polyhedron_param_proxy, _param):

    def __init__(self, mc, index):
        _hpmc.polyhedron_param_proxy.__init__(self, mc.cpp_integrator, index);
        _param.__init__(self, mc, index);
<<<<<<< HEAD
        self._keys += ['vertices', 'faces','sweep_radius'];
=======
        self._keys += ['vertices', 'faces','overlap', 'colors', 'sweep_radius', 'capacity','origin','hull_only'];
        self.make_fn = _hpmc.make_poly3d_data;
        self.__dict__.update(dict(colors=None));
>>>>>>> a53ceb43

    def __str__(self):
        # should we put this in the c++ side?
        string = "polyhedron(vertices = {}, faces = {}, overlap = {}, colors= {}, sweep_radius = {}, capacity = {}, origin = {})".format(self.vertices, self.faces, self.overlap, self.colors, self.sweep_radius, self.capacity, self.hull_only);
        return string;

<<<<<<< HEAD
    @classmethod
    def make_param(cls, vertices, faces, sweep_radius=0.0, ignore_statistics=False):
=======
    def make_param(self, vertices, faces, sweep_radius=0.0, ignore_statistics=False, origin=(0,0,0), capacity=4, hull_only=True, overlap=None, colors=None):
>>>>>>> a53ceb43
        face_offs = []
        face_verts = []
        offs = 0

        for face in faces:
            if len(face) != 3 and len(face) != 1:
                hoomd.context.msg.error("Only triangulated shapes and spheres are supported.\n")
                raise RuntimeError('Error setting shape parameters')
            face_offs.append(offs)
            for face_idx in face:
                face_verts.append(int(face_idx))
            offs += len(face)

        # end offset
        face_offs.append(offs)

        self.colors = None if colors is None else self.ensure_list(colors);

        if overlap is None:
            overlap = [1 for f in faces]

        if sweep_radius < 0.0:
            hoomd.context.msg.warning("A rounding radius < 0 does not make sense.\n")

<<<<<<< HEAD
        return _hpmc.make_poly3d_data(  [cls.ensure_list(v) for v in vertices],
                                        cls.ensure_list(face_verts),
                                        cls.ensure_list(face_offs),
                                        float(sweep_radius),
                                        ignore_statistics);
=======
        if len(origin) != 3:
            hoomd.context.error("Origin must be a coordinate triple.\n")

        return self.make_fn([self.ensure_list(v) for v in vertices],
                            self.ensure_list(face_verts),
                            self.ensure_list(face_offs),
                            self.ensure_list(overlap),
                            float(sweep_radius),
                            ignore_statistics,
                            capacity,
                            self.ensure_list(origin),
                            int(hull_only),
                            hoomd.context.current.system_definition.getParticleData().getExecConf());
>>>>>>> a53ceb43

class faceted_sphere_params(_hpmc.faceted_sphere_param_proxy, _param):
    def __init__(self, mc, index):
        _hpmc.faceted_sphere_param_proxy.__init__(self, mc.cpp_integrator, index);
        _param.__init__(self, mc, index);
        self._keys += ['vertices', 'normals', 'offsets', 'diameter', 'origin'];

    def __str__(self):
        # should we put this in the c++ side?
        string = "faceted sphere(vertices = {}, normals = {}, offsets = {})".format(self.vertices, self.normals, self.offsets);
        return string;

<<<<<<< HEAD
    @classmethod
    def make_param(cls, normals, offsets, vertices, diameter, origin=(0.0, 0.0, 0.0), ignore_statistics=False):
        return _hpmc.make_faceted_sphere(   cls.ensure_list(normals),
                                            cls.ensure_list(offsets),
                                            cls.ensure_list(vertices),
                                            float(diameter),
                                            tuple(origin),
                                            bool(ignore_statistics));
=======
    def make_param(self, normals, offsets, vertices, diameter, origin=(0.0, 0.0, 0.0), ignore_statistics=False):
        return self.make_fn(self.ensure_list(normals),
                            self.ensure_list(offsets),
                            self.ensure_list(vertices),
                            float(diameter),
                            tuple(origin),
                            bool(ignore_statistics),
                            hoomd.context.current.system_definition.getParticleData().getExecConf());
>>>>>>> a53ceb43

class sphinx_params(_hpmc.sphinx3d_param_proxy, _param):
    def __init__(self, mc, index):
        _hpmc.sphinx3d_param_proxy.__init__(self, mc.cpp_integrator, index);
        _param.__init__(self, mc, index);
        self.__dict__.update(dict(colors=None));
        self._keys += ['diameters', 'centers', 'diameter', 'colors'];
        self._py_params = ['colors'];
        self.colors = None;

    def __str__(self):
        # should we put this in the c++ side?
        string = "sphinx(centers = {}, diameters = {}, diameter = {})".format(self.centers, self.diameters, self.diameter);
        return string;

    @classmethod
    def make_param(cls, diameters, centers, ignore_statistics=False): # colors=None
        # cls.colors = None if colors is None else cls.ensure_list(colors);
        return _hpmc.make_sphinx3d_params(  cls.ensure_list(diameters),
                                            cls.ensure_list(centers),
                                            ignore_statistics);

class ellipsoid_params(_hpmc.ell_param_proxy, _param):
    def __init__(self, mc, index):
        _hpmc.ell_param_proxy.__init__(self, mc.cpp_integrator, index);
        _param.__init__(self, mc, index);
        self._keys += ['a', 'b', 'c'];

    def __str__(self):
        # should we put this in the c++ side?
        return "ellipsoid(a = {}, b = {}, c = {})".format(self.a, self.b, self.c)

    @classmethod
    def make_param(cls, a, b, c, ignore_statistics=False):
        return _hpmc.make_ell_params(   float(a),
                                        float(b),
                                        float(c),
                                        ignore_statistics);

class sphere_union_params(_hpmc.sphere_union_param_proxy,_param):
    def __init__(self, mc, index):
        _hpmc.sphere_union_param_proxy.__init__(self, mc.cpp_integrator, index); # we will add this base class later because of the size template
        _param.__init__(self, mc, index);
        self.__dict__.update(dict(colors=None));
        self._py_params = ['colors'];
        self.colors = None;
        self._keys += ['centers', 'orientations', 'diameter', 'colors','overlap'];
<<<<<<< HEAD
=======
        self.make_fn = _hpmc.make_sphere_union_params;
>>>>>>> a53ceb43

    def __str__(self):
        # should we put this in the c++ side?
        string = "sphere union(centers = {}, orientations = {}, diameter = {}, overlap = {}, capacity = {})\n".format(self.centers, self.orientations, self.diameter, self.overlap, self.capacity);
        ct = 0;
        members = self.members;
        for m in members:
            end = "\n" if ct < (len(members)-1) else "";
            string+="sphere-{}(d = {}){}".format(ct, m.diameter, end)
            ct+=1
        return string;

    def get_metadata(self):
        data = {}
        for key in self._keys:
            if key == 'diameters':
                val = [ m.diameter for m in self.members ];
            else:
                val = getattr(self, key);
            data[key] = val;
        return data;

<<<<<<< HEAD
    @classmethod
    def get_sized_class(cls, max_members):
        sized_class = hoomd.hpmc.integrate._get_sized_entry("sphere_union_param_proxy", max_members);
        mk_fn = hoomd.hpmc.integrate._get_sized_entry("make_sphere_union_params", max_members);
        return type(cls.__name__ + str(max_members), (cls, sized_class), dict(cpp_class=sized_class, make_fn=mk_fn)); # cpp_class is just for easier reference to call the constructor

    @classmethod
    def make_param(cls, diameters, centers, overlap=None, ignore_statistics=False):
=======
    def make_param(self, diameters, centers, overlap=None, ignore_statistics=False, colors=None, capacity=4):
>>>>>>> a53ceb43
        if overlap is None:
            overlap = [1 for c in centers]
        members = [_hpmc.make_sph_params(float(d)/2.0, False) for d in diameters];
        N = len(diameters)
        if len(centers) != N:
            raise RuntimeError("Lists of constituent particle parameters and centers must be equal length.")
<<<<<<< HEAD
        return cls.make_fn( cls.ensure_list(members),
                            cls.ensure_list(centers),
                            cls.ensure_list([[1,0,0,0] for i in range(N)]),
                            cls.ensure_list(overlap),
                            ignore_statistics);
=======
        self.colors = None if colors is None else self.ensure_list(colors);
        return self.make_fn(self.ensure_list(members),
                            self.ensure_list(centers),
                            self.ensure_list([[1,0,0,0] for i in range(N)]),
                            self.ensure_list(overlap),
                            ignore_statistics,
                            capacity,
                            hoomd.context.current.system_definition.getParticleData().getExecConf());

class convex_polyhedron_union_params(_hpmc.convex_polyhedron_union_param_proxy,_param):
    def __init__(self, mc, index):
        _hpmc.convex_polyhedron_union_param_proxy.__init__(self, mc.cpp_integrator, index); # we will add this base class later because of the size templated
        _param.__init__(self, mc, index);
        self.__dict__.update(dict(colors=None));
        self._keys += ['centers', 'orientations', 'vertices', 'colors','overlap'];
        self.make_fn = _hpmc.make_convex_polyhedron_union_params;

    def __str__(self):
        # should we put this in the c++ side?
        string = "convex polyhedron union(centers = {}, orientations = {}, vertices = {}, overlap = {})\n".format(self.centers, self.orientations, self.vertices, self.overlap);
        ct = 0;
        members = self.members;
        for m in members:
            end = "\n" if ct < (len(members)-1) else "";
            string+="convex polyhedron-{}(v = {}){}".format(ct, m.vertices, end)
            ct+=1
        return string;

    def get_metadata(self):
        data = {}
        for key in self._keys:
            if key == 'vertices':
                val = [ m.vertices for m in self.members ];
            else:
                val = getattr(self, key);
            data[key] = val;
        return data;

    def make_param(self, centers, orientations, vertices, overlap=None, ignore_statistics=False, colors=None, capacity=4):
        if overlap is None:
            overlap = [1 for c in centers]

        members = []
        for i, verts in enumerate(vertices):
            member_fn = _hpmc.make_poly3d_verts
            members.append(member_fn(self.ensure_list(verts), float(0), ignore_statistics, hoomd.context.current.system_definition.getParticleData().getExecConf()))

        N = len(vertices)
        if len(centers) != N or len(orientations)!= N:
            raise RuntimeError("Lists of constituent particle parameters and centers must be equal length.")
        self.colors = None if colors is None else self.ensure_list(colors);
        return self.make_fn(self.ensure_list(members),
                            self.ensure_list(centers),
                            self.ensure_list(orientations),
                            self.ensure_list(overlap),
                            ignore_statistics,
                            capacity,
                            hoomd.context.current.system_definition.getParticleData().getExecConf());
>>>>>>> a53ceb43
<|MERGE_RESOLUTION|>--- conflicted
+++ resolved
@@ -192,17 +192,12 @@
         _hpmc.convex_polyhedron_param_proxy.__init__(self, mc.cpp_integrator, index);
         _param.__init__(self, mc, index);
         self._keys += ['vertices'];
-<<<<<<< HEAD
-=======
-        self.make_fn = _hpmc.make_poly3d_verts
->>>>>>> a53ceb43
 
     def __str__(self):
         # should we put this in the c++ side?
         string = "convex polyhedron(vertices = {})".format(self.vertices);
         return string;
 
-<<<<<<< HEAD
     @classmethod
     def get_sized_class(cls, max_verts):
         sized_class = hoomd.hpmc.integrate._get_sized_entry("convex_polyhedron_param_proxy", max_verts);
@@ -214,10 +209,6 @@
         if cls.max_verts < len(vertices):
             raise RuntimeError("max_verts param expects up to %d vertices, but %d are provided"%(cls.max_verts,len(vertices)));
         return cls.make_fn(cls.ensure_list(vertices),
-=======
-    def make_param(self, vertices, ignore_statistics=False):
-        return self.make_fn(self.ensure_list(vertices),
->>>>>>> a53ceb43
                             float(0),
                             ignore_statistics,
                             hoomd.context.current.system_definition.getParticleData().getExecConf());
@@ -227,17 +218,12 @@
         _hpmc.convex_spheropolyhedron_param_proxy.__init__(self, mc.cpp_integrator, index);
         _param.__init__(self, mc, index);
         self._keys += ['vertices', 'sweep_radius'];
-<<<<<<< HEAD
-=======
-        self.make_fn = _hpmc.make_poly3d_verts;
->>>>>>> a53ceb43
 
     def __str__(self):
         # should we put this in the c++ side?
         string = "convex spheropolyhedron(sweep radius = {}, vertices = {})".format(self.sweep_radius, self.vertices);
         return string;
 
-<<<<<<< HEAD
     @classmethod
     def get_sized_class(cls, max_verts):
         sized_class = hoomd.hpmc.integrate._get_sized_entry("convex_spheropolyhedron_param_proxy", max_verts);
@@ -249,10 +235,6 @@
         if cls.max_verts < len(vertices):
             raise RuntimeError("max_verts param expects up to %d vertices, but %d are provided"%(cls.max_verts,len(vertices)));
         return cls.make_fn( cls.ensure_list(vertices),
-=======
-    def make_param(self, vertices, sweep_radius = 0.0, ignore_statistics=False):
-        return self.make_fn(self.ensure_list(vertices),
->>>>>>> a53ceb43
                             float(sweep_radius),
                             ignore_statistics,
                             hoomd.context.current.system_definition.getParticleData().getExecConf());
@@ -262,25 +244,16 @@
     def __init__(self, mc, index):
         _hpmc.polyhedron_param_proxy.__init__(self, mc.cpp_integrator, index);
         _param.__init__(self, mc, index);
-<<<<<<< HEAD
-        self._keys += ['vertices', 'faces','sweep_radius'];
-=======
         self._keys += ['vertices', 'faces','overlap', 'colors', 'sweep_radius', 'capacity','origin','hull_only'];
-        self.make_fn = _hpmc.make_poly3d_data;
         self.__dict__.update(dict(colors=None));
->>>>>>> a53ceb43
 
     def __str__(self):
         # should we put this in the c++ side?
         string = "polyhedron(vertices = {}, faces = {}, overlap = {}, colors= {}, sweep_radius = {}, capacity = {}, origin = {})".format(self.vertices, self.faces, self.overlap, self.colors, self.sweep_radius, self.capacity, self.hull_only);
         return string;
 
-<<<<<<< HEAD
-    @classmethod
-    def make_param(cls, vertices, faces, sweep_radius=0.0, ignore_statistics=False):
-=======
-    def make_param(self, vertices, faces, sweep_radius=0.0, ignore_statistics=False, origin=(0,0,0), capacity=4, hull_only=True, overlap=None, colors=None):
->>>>>>> a53ceb43
+    @classmethod
+    def make_param(cls, vertices, faces, sweep_radius=0.0, ignore_statistics=False, origin=(0,0,0), capacity=4, hull_only=True, overlap=None, colors=None):
         face_offs = []
         face_verts = []
         offs = 0
@@ -305,13 +278,7 @@
         if sweep_radius < 0.0:
             hoomd.context.msg.warning("A rounding radius < 0 does not make sense.\n")
 
-<<<<<<< HEAD
-        return _hpmc.make_poly3d_data(  [cls.ensure_list(v) for v in vertices],
-                                        cls.ensure_list(face_verts),
-                                        cls.ensure_list(face_offs),
-                                        float(sweep_radius),
-                                        ignore_statistics);
-=======
+        # TODO: make this a class method
         if len(origin) != 3:
             hoomd.context.error("Origin must be a coordinate triple.\n")
 
@@ -325,7 +292,6 @@
                             self.ensure_list(origin),
                             int(hull_only),
                             hoomd.context.current.system_definition.getParticleData().getExecConf());
->>>>>>> a53ceb43
 
 class faceted_sphere_params(_hpmc.faceted_sphere_param_proxy, _param):
     def __init__(self, mc, index):
@@ -338,7 +304,6 @@
         string = "faceted sphere(vertices = {}, normals = {}, offsets = {})".format(self.vertices, self.normals, self.offsets);
         return string;
 
-<<<<<<< HEAD
     @classmethod
     def make_param(cls, normals, offsets, vertices, diameter, origin=(0.0, 0.0, 0.0), ignore_statistics=False):
         return _hpmc.make_faceted_sphere(   cls.ensure_list(normals),
@@ -346,17 +311,8 @@
                                             cls.ensure_list(vertices),
                                             float(diameter),
                                             tuple(origin),
-                                            bool(ignore_statistics));
-=======
-    def make_param(self, normals, offsets, vertices, diameter, origin=(0.0, 0.0, 0.0), ignore_statistics=False):
-        return self.make_fn(self.ensure_list(normals),
-                            self.ensure_list(offsets),
-                            self.ensure_list(vertices),
-                            float(diameter),
-                            tuple(origin),
-                            bool(ignore_statistics),
-                            hoomd.context.current.system_definition.getParticleData().getExecConf());
->>>>>>> a53ceb43
+                                            bool(ignore_statistics),
+                                            hoomd.context.current.system_definition.getParticleData().getExecConf());
 
 class sphinx_params(_hpmc.sphinx3d_param_proxy, _param):
     def __init__(self, mc, index):
@@ -404,10 +360,6 @@
         self._py_params = ['colors'];
         self.colors = None;
         self._keys += ['centers', 'orientations', 'diameter', 'colors','overlap'];
-<<<<<<< HEAD
-=======
-        self.make_fn = _hpmc.make_sphere_union_params;
->>>>>>> a53ceb43
 
     def __str__(self):
         # should we put this in the c++ side?
@@ -430,31 +382,15 @@
             data[key] = val;
         return data;
 
-<<<<<<< HEAD
-    @classmethod
-    def get_sized_class(cls, max_members):
-        sized_class = hoomd.hpmc.integrate._get_sized_entry("sphere_union_param_proxy", max_members);
-        mk_fn = hoomd.hpmc.integrate._get_sized_entry("make_sphere_union_params", max_members);
-        return type(cls.__name__ + str(max_members), (cls, sized_class), dict(cpp_class=sized_class, make_fn=mk_fn)); # cpp_class is just for easier reference to call the constructor
-
-    @classmethod
-    def make_param(cls, diameters, centers, overlap=None, ignore_statistics=False):
-=======
-    def make_param(self, diameters, centers, overlap=None, ignore_statistics=False, colors=None, capacity=4):
->>>>>>> a53ceb43
+    @classmethod
+    def make_param(cls, diameters, centers, overlap=None, ignore_statistics=False, colors=None, capacity=4):
+        # TODO: make a classmethod
         if overlap is None:
             overlap = [1 for c in centers]
         members = [_hpmc.make_sph_params(float(d)/2.0, False) for d in diameters];
         N = len(diameters)
         if len(centers) != N:
             raise RuntimeError("Lists of constituent particle parameters and centers must be equal length.")
-<<<<<<< HEAD
-        return cls.make_fn( cls.ensure_list(members),
-                            cls.ensure_list(centers),
-                            cls.ensure_list([[1,0,0,0] for i in range(N)]),
-                            cls.ensure_list(overlap),
-                            ignore_statistics);
-=======
         self.colors = None if colors is None else self.ensure_list(colors);
         return self.make_fn(self.ensure_list(members),
                             self.ensure_list(centers),
@@ -493,7 +429,9 @@
             data[key] = val;
         return data;
 
-    def make_param(self, centers, orientations, vertices, overlap=None, ignore_statistics=False, colors=None, capacity=4):
+    @classmethod
+    def make_param(cls, centers, orientations, vertices, overlap=None, ignore_statistics=False, colors=None, capacity=4):
+        # TODO: make a classmethod
         if overlap is None:
             overlap = [1 for c in centers]
 
@@ -512,5 +450,4 @@
                             self.ensure_list(overlap),
                             ignore_statistics,
                             capacity,
-                            hoomd.context.current.system_definition.getParticleData().getExecConf());
->>>>>>> a53ceb43
+                            hoomd.context.current.system_definition.getParticleData().getExecConf());