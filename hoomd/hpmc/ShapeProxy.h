--- conflicted
+++ resolved
@@ -119,11 +119,7 @@
     }
 
 //! Helper function to build poly2d_verts from python
-<<<<<<< HEAD
-poly2d_verts make_poly2d_verts(boost::python::list verts, OverlapReal sweep_radius, bool ignore_stats)
-=======
-poly2d_verts make_poly2d_verts(pybind11::list verts, OverlapReal sweep_radius, bool ignore_stats, bool ignore_ovrlps)
->>>>>>> 92b25fcb
+poly2d_verts make_poly2d_verts(pybind11::list verts, OverlapReal sweep_radius, bool ignore_stats)
     {
     if (len(verts) > MAX_POLY2D_VERTS)
         throw std::runtime_error("Too many polygon vertices");
@@ -156,13 +152,8 @@
     }
 
 //! Helper function to build poly3d_data from python
-<<<<<<< HEAD
-inline ShapePolyhedron::param_type make_poly3d_data(boost::python::list verts,boost::python::list face_verts,
-                             boost::python::list face_offs, OverlapReal R, bool ignore_stats)
-=======
 inline ShapePolyhedron::param_type make_poly3d_data(pybind11::list verts,pybind11::list face_verts,
-                             pybind11::list face_offs, OverlapReal R, bool ignore_stats, bool ignore_ovrlps)
->>>>>>> 92b25fcb
+                             pybind11::list face_offs, OverlapReal R, bool ignore_stats)
     {
     if (len(verts) > MAX_POLY3D_VERTS)
         throw std::runtime_error("Too many polyhedron vertices");
@@ -266,11 +257,7 @@
 
 //! Helper function to build poly3d_verts from python
 template<unsigned int max_verts>
-<<<<<<< HEAD
-poly3d_verts<max_verts> make_poly3d_verts(boost::python::list verts, OverlapReal sweep_radius, bool ignore_stats)
-=======
-poly3d_verts<max_verts> make_poly3d_verts(pybind11::list verts, OverlapReal sweep_radius, bool ignore_stats, bool ignore_ovrlps)
->>>>>>> 92b25fcb
+poly3d_verts<max_verts> make_poly3d_verts(pybind11::list verts, OverlapReal sweep_radius, bool ignore_stats)
     {
     if (len(verts) > max_verts)
         throw std::runtime_error("Too many polygon vertices");
@@ -305,13 +292,8 @@
     }
 
 //! Helper function to build faceted_sphere_params from python
-<<<<<<< HEAD
-faceted_sphere_params make_faceted_sphere(boost::python::list normals, boost::python::list offsets,
-    boost::python::list vertices, Scalar diameter, boost::python::tuple origin, bool ignore_stats)
-=======
 faceted_sphere_params make_faceted_sphere(pybind11::list normals, pybind11::list offsets,
-    pybind11::list vertices, Scalar diameter, pybind11::tuple origin, bool ignore_stats, bool ignore_ovrlps)
->>>>>>> 92b25fcb
+    pybind11::list vertices, Scalar diameter, pybind11::tuple origin, bool ignore_stats)
     {
     if (len(normals) > MAX_SPHERE_FACETS)
         throw std::runtime_error("Too many face normals");
@@ -375,11 +357,7 @@
     }
 
 //! Helper function to build sphinx3d_verts from python
-<<<<<<< HEAD
-sphinx3d_params make_sphinx3d_params(boost::python::list diameters, boost::python::list centers, bool ignore_stats)
-=======
-sphinx3d_params make_sphinx3d_params(pybind11::list diameters, pybind11::list centers, bool ignore_stats, bool ignore_ovrlps)
->>>>>>> 92b25fcb
+sphinx3d_params make_sphinx3d_params(pybind11::list diameters, pybind11::list centers, bool ignore_stats)
     {
     if (len(centers) > MAX_SPHERE_CENTERS)
         throw std::runtime_error("Too many spheres");
@@ -413,18 +391,10 @@
 
 //! Templated helper function to build shape union params from constituent shape params
 template<class Shape>
-<<<<<<< HEAD
-union_params<Shape> make_union_params(boost::python::list _members,
-                                                boost::python::list positions,
-                                                boost::python::list orientations,
-                                                bool ignore_stats)
-=======
 union_params<Shape> make_union_params(pybind11::list _members,
                                                 pybind11::list positions,
                                                 pybind11::list orientations,
-                                                bool ignore_stats,
-                                                bool ignore_ovrlps)
->>>>>>> 92b25fcb
+                                                bool ignore_stats)
     {
     union_params<Shape> result;
 
@@ -876,18 +846,9 @@
     {
     // export the base class.
     using detail::shape_param_proxy;
-<<<<<<< HEAD
-    boost::python::class_<shape_param_proxy<Shape, AccessType>, boost::shared_ptr< shape_param_proxy<Shape, AccessType> > >
-        (   name.c_str(),
-            boost::python::init<boost::shared_ptr< IntegratorHPMCMono<Shape> >, unsigned int>()
-        )
-    .add_property("ignore_statistics", &shape_param_proxy<Shape>::getIgnoreStatistics, &shape_param_proxy<Shape>::setIgnoreStatistics)
-=======
     pybind11::class_<shape_param_proxy<Shape, AccessType>, std::shared_ptr< shape_param_proxy<Shape, AccessType> > >(m, name.c_str())
     .def(pybind11::init<std::shared_ptr< IntegratorHPMCMono<Shape> >, unsigned int>())
-    .def_property("ignore_overlaps", &shape_param_proxy<Shape>::getIgnoreOverlaps, &shape_param_proxy<Shape>::setIgnoreOverlaps)
     .def_property("ignore_statistics", &shape_param_proxy<Shape>::getIgnoreStatistics, &shape_param_proxy<Shape>::setIgnoreStatistics)
->>>>>>> 92b25fcb
     ;
     }
 
