# Copyright (c) 2009-2021 The Regents of the University of Michigan
# This file is part of the HOOMD-blue project, released under the BSD 3-Clause
# License.

"""Hard particle Monte Carlo integrators."""

from hoomd import _hoomd
from hoomd.data.parameterdicts import TypeParameterDict, ParameterDict
from hoomd.data.typeconverter import OnlyIf, to_type_converter
from hoomd.data.typeparam import TypeParameter
from hoomd.error import DataAccessError
from hoomd.hpmc import _hpmc
from hoomd.integrate import BaseIntegrator
from hoomd.logging import log
import hoomd
import json


class HPMCIntegrator(BaseIntegrator):
    """Base class hard particle Monte Carlo integrator.

    Note:
        :py:class:`HPMCIntegrator` is the base class for all HPMC integrators.
        Users should not instantiate this class directly. The attributes
        documented here are available to all HPMC integrators.

    .. rubric:: Hard particle Monte Carlo

    In hard particle Monte Carlo systems, the particles in the
    `hoomd.Simulation` `hoomd.State` are extended objects with positions and
    orientations. During each time step of a `hoomd.Simulation.run`, `nselect`
    trial moves are attempted for each particle in the system.

    A trial move may be a rotation or a translation move, selected randomly
    according to the `translation_move_probability`. Translation trial moves are
    selected randomly from a sphere of radius `d`, where `d` is set
    independently for each particle type. Rotational trial moves are selected
    with a maximum move size of `a`, where `a` is set independently for each
    particle type. In 2D simulations, `a` is the maximum angle (in radians) by
    which a particle will be rotated. In 3D, `a` is the magnitude of the random
    rotation quaternion as defined in Frenkel and Smit.
    `translation_move_probability` can be set to 0 or 1 to enable only rotation
    or translation moves, respectively.

    Note:
        Full trajectory reproducibility is only possible with the same HOOMD
        binary installation, hardware, and execution configuration.
        Recompiling with different options, using a different version of HOOMD,
        running on a different hardware platform, or changing the parallel
        execution configuration may produce different trajectories due to
        limited floating point precision or parallel algorithmic differences.

    After proposing the trial move, the HPMC integrator checks to see if the
    new particle configuration overlaps with any other particles in the system.
    If there are overlaps, it rejects the move. It accepts the move when there
    are no overlaps.

    Setting elements of `interaction_matrix` to False disables overlap checks
    between specific particle types. `interaction_matrix` is a particle types
    by particle types matrix allowing for non-additive systems.

    The `fugacity` parameter enables implicit depletants when non-zero.
    TODO: Describe implicit depletants algorithm. No need to write this now,
    as Jens is rewriting the implementation.

    .. rubric:: Writing type_shapes to GSD files.

    Use a Logger in combination with a HPMC integrator and a GSD writer to write
    ``type_shapes`` to the GSD file for use with OVITO. For example::

        mc = hoomd.hpmc.integrate.Sphere()
        log = hoomd.logging.Logger()
        log.add(mc, quantities=['type_shapes'])
        gsd = hoomd.write.GSD(
            'trajectory.gsd', hoomd.trigger.Periodic(1000), log=log)

    .. rubric:: Parameters

    Attributes:
        a (`TypeParameter` [``particle type``, `float`]):
            Maximum size of rotation trial moves
            :math:`[\\mathrm{dimensionless}]`.

        d (`TypeParameter` [``particle type``, `float`]):
            Maximum size of displacement trial moves
            :math:`[\\mathrm{length}]`.

        depletant_fugacity (`TypeParameter` [\
                            `tuple` [``particle type``, ``particle type``],\
                            `float`]):
            Depletant fugacity
            :math:`[\\mathrm{volume}^{-1}]` (**default:** ``0``)

            Allows setting the fugacity per particle type, e.g. `('A','A')`
            refers to a depletant of type **A**. The option to set a type pair
            is temporary and will be removed in the release version.

        depletant_ntrial (`TypeParameter` [``particle type``, `int`]):
            Multiplicative factor for the number of times a depletant is
            inserted. This factor is accounted for in the acceptance criterion
            so that detailed balance is unchanged. Higher values of ntrial (than
            one) can be used to reduce the variance of the free energy estimate
            and improve the acceptance rate of the Markov chain.

        interaction_matrix (`TypeParameter` [\
                            `tuple` [``particle type``, ``particle type``],\
                            `bool`]):
            Set to `False` for a pair of particle types to disable
            overlap checks between particles of those types (**default:**
            `True`).

        translation_move_probability (float): Fraction of moves to be selected
            as translation moves.

        nselect (int): Number of trial moves to perform per particle per
            timestep.

    .. rubric:: Attributes
    """
    _remove_for_pickling = BaseIntegrator._remove_for_pickling + ('_cpp_cell',)
    _skip_for_equality = BaseIntegrator._skip_for_equality | {'_cpp_cell'}
    _cpp_cls = None

    def __init__(self, default_d, default_a, translation_move_probability,
                 nselect):
        super().__init__()

        # Set base parameter dict for hpmc integrators
        param_dict = ParameterDict(
            translation_move_probability=float(translation_move_probability),
            nselect=int(nselect))
        self._param_dict.update(param_dict)

        # Set standard typeparameters for hpmc integrators
        typeparam_d = TypeParameter('d',
                                    type_kind='particle_types',
                                    param_dict=TypeParameterDict(
                                        float(default_d), len_keys=1))
        typeparam_a = TypeParameter('a',
                                    type_kind='particle_types',
                                    param_dict=TypeParameterDict(
                                        float(default_a), len_keys=1))

        typeparam_fugacity = TypeParameter('depletant_fugacity',
                                           type_kind='particle_types',
                                           param_dict=TypeParameterDict(
                                               0., len_keys=2))

        typeparam_ntrial = TypeParameter('depletant_ntrial',
                                         type_kind='particle_types',
                                         param_dict=TypeParameterDict(
                                             1, len_keys=2))

        typeparam_inter_matrix = TypeParameter('interaction_matrix',
                                               type_kind='particle_types',
                                               param_dict=TypeParameterDict(
                                                   True, len_keys=2))

        self._extend_typeparam([
            typeparam_d, typeparam_a, typeparam_fugacity, typeparam_ntrial,
            typeparam_inter_matrix
        ])

    def _add(self, simulation):
        """Add the operation to a simulation.

        HPMC uses RNGs. Warn the user if they did not set the seed.
        """
        if simulation is not None:
            simulation._warn_if_seed_unset()

        super()._add(simulation)

    def _attach(self):
        """Initialize the reflected c++ class."""
        sys_def = self._simulation.state._cpp_sys_def
        if (isinstance(self._simulation.device, hoomd.device.GPU)
                and (self._cpp_cls + 'GPU') in _hpmc.__dict__):
            self._cpp_cell = _hoomd.CellListGPU(sys_def)
            if self._simulation._system_communicator is not None:
                self._cpp_cell.setCommunicator(
                    self._simulation._system_communicator)
            self._cpp_obj = getattr(_hpmc,
                                    self._cpp_cls + 'GPU')(sys_def,
                                                           self._cpp_cell)
        else:
            if isinstance(self._simulation.device, hoomd.device.GPU):
                self._simulation.device._cpp_msg.warning(
                    "Falling back on CPU. No GPU implementation for shape.\n")
            self._cpp_obj = getattr(_hpmc, self._cpp_cls)(sys_def)
            self._cpp_cell = None

        super()._attach()

    # Set the external field
    def set_external(self, ext):  # noqa - to be rewritten
        self._cpp_obj.setExternalField(ext.cpp_compute)

    # Set the patch
    def set_PatchEnergyEvaluator(self, patch):  # noqa - to be rewritten
        self._cpp_obj.setPatchEnergy(patch.cpp_evaluator)

    # TODO need to validate somewhere that quaternions are normalized

    @property
    def type_shapes(self):
        """list[dict]: Description of shapes in ``type_shapes`` format."""
        raise NotImplementedError(
            "You are using a shape type that is not implemented! "
            "If you want it, please modify the "
            "hoomd.hpmc.integrate.HPMCIntegrator.get_type_shapes function.")

    def _return_type_shapes(self):
        type_shapes = self._cpp_obj.getTypeShapesPy()
        ret = [json.loads(json_string) for json_string in type_shapes]
        return ret

    @log(category='sequence', requires_run=True)
    def map_overlaps(self):
        """list[tuple[int, int]]: List of overlapping particles.

        The list contains one entry for each overlapping pair of particles. When
        a tuple ``(i,j)`` is present in the list, there is an overlap between
        the particles with tags ``i`` and ``j``.

        Attention:
            `map_overlaps` does not support MPI parallel simulations.
        """
        if self._simulation.device.communicator.num_ranks > 1:
            return None

        return self._cpp_obj.mapOverlaps()

    def map_energies(self):
        """Build an energy map of the system.

        Returns:
            List of tuples. The i,j entry contains the pairwise interaction
            energy of the ith and jth particles (by tag)

        Note:
            :py:meth:`map_energies` does not support MPI parallel simulations.

        Attention:
            `map_energies` is not yet implemented in HOOMD v3.x.

        Example:
            mc = hpmc.integrate.shape(...)
            mc.shape_param.set(...)
            energy_map = np.asarray(mc.map_energies())
        """
        raise NotImplementedError("map_energies will be implemented in a future"
                                  "release.")
        # TODO: update map_energies to new API

        self.update_forces()
        N = hoomd.context.current.system_definition.getParticleData(
        ).getMaximumTag() + 1
        energy_map = self.cpp_integrator.mapEnergies()
        return list(zip(*[iter(energy_map)] * N))

    @log(requires_run=True)
    def overlaps(self):
        """int: Number of overlapping particle pairs."""
        self._cpp_obj.communicate(True)
        return self._cpp_obj.countOverlaps(False)

    def test_overlap(self,
                     type_i,
                     type_j,
                     rij,
                     qi,
                     qj,
                     use_images=True,
                     exclude_self=False):
        """Test overlap between two particles.

        Args:
            type_i (str): Type of first particle
            type_j (str): Type of second particle
            rij (tuple): Separation vector **rj**-**ri** between the particle
              centers
            qi (tuple): Orientation quaternion of first particle
            qj (tuple): Orientation quaternion of second particle
            use_images (bool): If True, check for overlap between the periodic
              images of the particles by adding
              the image vector to the separation vector
            exclude_self (bool): If both **use_images** and **exclude_self** are
              true, exclude the primary image

        For two-dimensional shapes, pass the third dimension of **rij** as zero.

        Attention:
            `test_overlap` is not yet implemented in HOOMD v3.x.

        Returns:
            True if the particles overlap.
        """
        raise NotImplementedError("map_energies will be implemented in a future"
                                  "release.")
        self.update_forces()

        ti = hoomd.context.current.system_definition.getParticleData(
        ).getTypeByName(type_i)
        tj = hoomd.context.current.system_definition.getParticleData(
        ).getTypeByName(type_j)

        rij = hoomd.util.listify(rij)
        qi = hoomd.util.listify(qi)
        qj = hoomd.util.listify(qj)
        return self._cpp_obj.py_test_overlap(ti, tj, rij, qi, qj, use_images,
                                             exclude_self)

    @log(category='sequence', requires_run=True)
    def translate_moves(self):
        """tuple[int, int]: Count of the accepted and rejected translate moves.

        Note:
            The counts are reset to 0 at the start of each
            `hoomd.Simulation.run`.
        """
        return self._cpp_obj.getCounters(1).translate

    @log(category='sequence', requires_run=True)
    def rotate_moves(self):
        """tuple[int, int]: Count of the accepted and rejected rotate moves.

        Note:
            The counts are reset to 0 at the start of each
            `hoomd.Simulation.run`.
        """
        return self._cpp_obj.getCounters(1).rotate

    @log(requires_run=True)
    def mps(self):
        """float: Number of trial moves performed per second.

        Note:
            The count is reset at the start of each `hoomd.Simulation.run`.
        """
        return self._cpp_obj.getMPS()

    @property
    def counters(self):
        """Trial move counters.

        The counter object has the following attributes:

        * ``translate``: `tuple` [`int`, `int`] - Number of accepted and
          rejected translate trial moves.
        * ``rotate``: `tuple` [`int`, `int`] - Number of accepted and rejected
          rotate trial moves.
        * ``overlap_checks``: `int` - Number of overlap checks performed.
        * ``overlap_errors``: `int` - Number of overlap checks that were too
          close to resolve.

        Note:
            The counts are reset to 0 at the start of each
            `hoomd.Simulation.run`.
        """
        if self._attached:
            return self._cpp_obj.getCounters(1)
        else:
            raise DataAccessError("counters")


class Sphere(HPMCIntegrator):
    """Hard sphere Monte Carlo.

    Args:
<<<<<<< HEAD
        d (float): Default maximum size of displacement trial moves
            :math:`[\\mathrm{length}]`.

        a (float): Default maximum size of rotation trial moves
            :math:`[\\mathrm{dimensionless}]`.
=======
        default_d (float): Default maximum size of displacement trial moves
            (distance units).

        default_a (float): Default maximum size of rotation trial moves.
>>>>>>> 85408a03

        translation_move_probability (float): Fraction of moves that are
            translation moves.

        nselect (int): Number of trial moves to perform per particle per
            timestep.

    Perform hard particle Monte Carlo of spheres defined by their diameter
    (see `shape`). When the shape parameter ``orientable`` is `False` (the
    default), `Sphere` only applies translation trial moves and ignores
    ``translation_move_probability``.

    Tip:
        Use spheres with ``diameter=0`` in conjunction with `jit` potentials
        for Monte Carlo simulations of particles interacting by pair potential
        with no hard core.

    Tip:
        Use `Sphere` in a 2D simulation to perform Monte Carlo on hard disks.

    Important:
        Assign a `shape` specification for each particle type in the
        `hoomd.State`.

    Examples::

        mc = hoomd.hpmc.integrate.Sphere(default_d=0.3, default_a=0.4)
        mc.shape["A"] = dict(diameter=1.0)
        mc.shape["B"] = dict(diameter=2.0)
        mc.shape["C"] = dict(diameter=1.0, orientable=True)
        print('diameter = ', mc.shape["A"]["diameter"])

    Depletants Example::

        mc = hoomd.hpmc.integrate.Sphere(default_d=0.3, default_a=0.4,
                                        nselect=8)
        mc.shape["A"] = dict(diameter=1.0)
        mc.shape["B"] = dict(diameter=1.0)
        mc.depletant_fugacity["B"] = 3.0

    Attributes:
        shape (`TypeParameter` [``particle type``, `dict`]):
            The shape parameters for each particle type. The dictionary has the
            following keys:

            * ``diameter`` (`float`, **required**) - Sphere diameter
              :math:`[\\mathrm{length}]`.
            * ``ignore_statistics`` (`bool`, **default:** `False`) - set to
              `True` to ignore tracked statistics.
            * ``orientable`` (`bool`, **default:** `False`) - set to `True` to
              allow rotation moves on this particle type.
    """
    _cpp_cls = 'IntegratorHPMCMonoSphere'

    def __init__(self,
                 default_d=0.1,
                 default_a=0.1,
                 translation_move_probability=0.5,
                 nselect=4):

        # initialize base class
        super().__init__(default_d, default_a, translation_move_probability,
                         nselect)

        typeparam_shape = TypeParameter('shape',
                                        type_kind='particle_types',
                                        param_dict=TypeParameterDict(
                                            diameter=float,
                                            ignore_statistics=False,
                                            orientable=False,
                                            len_keys=1))
        self._add_typeparam(typeparam_shape)

    @log(category='object', requires_run=True)
    def type_shapes(self):
        """list[dict]: Description of shapes in ``type_shapes`` format.

        Examples:
            The types will be 'Sphere' regardless of dimensionality.

            >>> mc.type_shapes
            [{'type': 'Sphere', 'diameter': 1},
             {'type': 'Sphere', 'diameter': 2}]
        """
        return super()._return_type_shapes()


class ConvexPolygon(HPMCIntegrator):
    """Hard convex polygon Monte Carlo.

    Args:
<<<<<<< HEAD
        d (float): Default maximum size of displacement trial moves
            :math:`[\\mathrm{length}]`.

        a (float): Default maximum size of rotation trial moves
            :math:`[\\mathrm{dimensionless}]`.
=======
        default_d (float): Default maximum size of displacement trial moves
            (distance units).

        default_a (float): Default maximum size of rotation trial moves.
>>>>>>> 85408a03

        translation_move_probability (float): Fraction of moves that are
            translation moves.

        nselect (int): Number of trial moves to perform per particle per
            timestep.

    Perform hard particle Monte Carlo of convex polygons defined by their
    vertices (see `shape`).

    Important:
        `ConvexPolygon` simulations must be performed in 2D systems.

    See Also:
        Use `SimplePolygon` for concave polygons.

    Important:
        Assign a `shape` specification for each particle type in the
        `hoomd.State`.

    Examples::

        mc = hoomd.hpmc.integrate.ConvexPolygon(d=0.3, a=0.4)
        mc.shape["A"] = dict(vertices=[(-0.5, -0.5),
                                       (0.5, -0.5),
                                       (0.5, 0.5),
                                       (-0.5, 0.5)]);
        print('vertices = ', mc.shape["A"]["vertices"])

    Attributes:
        shape (`TypeParameter` [``particle type``, `dict`]):
            The shape parameters for each particle type. The dictionary has the
            following keys.

            * ``vertices`` (`list` [`tuple` [`float`, `float`]], **required**)
              - vertices of the polygon :math:`[\\mathrm{length}]`.

              * Vertices **MUST** be specified in a *counter-clockwise* order.
              * The origin **MUST** be contained within the polygon.
              * Points inside the polygon **MUST NOT** be included.
              * The origin centered circle that encloses all vertices should
                be of minimal size for optimal performance.

            * ``ignore_statistics`` (`bool`, **default:** `False`) - set to
              `True` to ignore tracked statistics.
            * ``sweep_radius`` (`float`, **default:** 0.0) - Ignored, but
              present because `ConvexPolygon` shares data structures with
              `ConvexSpheropolygon` :math:`[\\mathrm{length}]`.

          Warning:
              HPMC does not check that all vertex requirements are met.
              Undefined behavior **will result** when they are violated.

    """
    _cpp_cls = 'IntegratorHPMCMonoConvexPolygon'

    def __init__(self,
                 default_d=0.1,
                 default_a=0.1,
                 translation_move_probability=0.5,
                 nselect=4):

        # initialize base class
        super().__init__(default_d, default_a, translation_move_probability,
                         nselect)

        typeparam_shape = TypeParameter('shape',
                                        type_kind='particle_types',
                                        param_dict=TypeParameterDict(
                                            vertices=[(float, float)],
                                            ignore_statistics=False,
                                            sweep_radius=0.0,
                                            len_keys=1,
                                        ))

        self._add_typeparam(typeparam_shape)

    @log(category='object', requires_run=True)
    def type_shapes(self):
        """list[dict]: Description of shapes in ``type_shapes`` format.

        Example:
            >>> mc.type_shapes()
            [{'type': 'Polygon', 'sweep_radius': 0,
              'vertices': [[-0.5, -0.5], [0.5, -0.5], [0.5, 0.5], [-0.5, 0.5]]}]
        """
        return super(ConvexPolygon, self)._return_type_shapes()


class ConvexSpheropolygon(HPMCIntegrator):
    """Hard convex spheropolygon Monte Carlo.

    Args:
<<<<<<< HEAD
        d (float): Default maximum size of displacement trial moves
            :math:`[\\mathrm{length}]`.

        a (float): Default maximum size of rotation trial moves
            :math:`[\\mathrm{dimensionless}]`.
=======
        default_d (float): Default maximum size of displacement trial moves
            (distance units).

        default_a (float): Default maximum size of rotation trial moves.
>>>>>>> 85408a03

        translation_move_probability (float): Fraction of moves that are
            translation moves.

        nselect (int): Number of trial moves to perform per particle per
            timestep.

    Perform hard particle Monte Carlo of convex spheropolygons defined by their
    vertices and a sweep radius (see `shape`). A spheropolygon is is a polygon
    rounded by a disk swept along the perimeter. The sweep radius may be 0.

    Important:
        `ConvexSpheropolygon` simulations must be performed in 2D systems.

    Tip:
        A 1-vertex spheropolygon is a disk and a 2-vertex spheropolygon is a
        rounded rectangle.

    Important:
        Assign a `shape` specification for each particle type in the
        `hoomd.State`.

    Examples::

        mc = hoomd.hpmc.integrate.ConvexSpheropolygon(default_d=0.3,
                                                     default_a=0.4)
        mc.shape["A"] = dict(vertices=[(-0.5, -0.5),
                                       (0.5, -0.5),
                                       (0.5, 0.5),
                                       (-0.5, 0.5)],
                             sweep_radius=0.1);

        mc.shape["A"] = dict(vertices=[(0,0)],
                             sweep_radius=0.5,
                             ignore_statistics=True);

        print('vertices = ', mc.shape["A"]["vertices"])

    Attributes:
        shape (`TypeParameter` [``particle type``, `dict`]):
            The shape parameters for each particle type. The dictionary has the
            following keys:

            * ``vertices`` (`list` [`tuple` [`float`, `float`]], **required**)
              - vertices of the polygon  :math:`[\\mathrm{length}]`.

              * The origin **MUST** be contained within the spheropolygon.
              * Points inside the polygon should not be included.
              * The origin centered circle that encloses all vertices should
                be of minimal size for optimal performance.

            * ``ignore_statistics`` (`bool`, **default:** `False`) - set to
              `True` to ignore tracked statistics.
            * ``sweep_radius`` (**default:** 0.0) - radius of the disk swept
              around the edges of the polygon :math:`[\\mathrm{length}]`.
              Set a non-zero ``sweep_radius`` to create a spheropolygon.

            Warning:
                HPMC does not check that all vertex requirements are met.
                Undefined behavior will result when they are violated.
    """

    _cpp_cls = 'IntegratorHPMCMonoSpheropolygon'

    def __init__(self,
                 default_d=0.1,
                 default_a=0.1,
                 translation_move_probability=0.5,
                 nselect=4):

        # initialize base class
        super().__init__(default_d, default_a, translation_move_probability,
                         nselect)

        typeparam_shape = TypeParameter('shape',
                                        type_kind='particle_types',
                                        param_dict=TypeParameterDict(
                                            vertices=[(float, float)],
                                            sweep_radius=0.0,
                                            ignore_statistics=False,
                                            len_keys=1))

        self._add_typeparam(typeparam_shape)

    @log(category='object', requires_run=True)
    def type_shapes(self):
        """list[dict]: Description of shapes in ``type_shapes`` format.

        Example:
            >>> mc.type_shapes()
            [{'type': 'Polygon', 'sweep_radius': 0.1,
              'vertices': [[-0.5, -0.5], [0.5, -0.5], [0.5, 0.5], [-0.5, 0.5]]}]
        """
        return super(ConvexSpheropolygon, self)._return_type_shapes()


class SimplePolygon(HPMCIntegrator):
    """Hard simple polygon Monte Carlo.

    Args:
<<<<<<< HEAD
        d (float): Default maximum size of displacement trial moves
            :math:`[\\mathrm{length}]`.

        a (float): Default maximum size of rotation trial moves
            :math:`[\\mathrm{dimensionless}]`.
=======
        default_d (float): Default maximum size of displacement trial moves
            (distance units).

        default_a (float): Default maximum size of rotation trial moves.
>>>>>>> 85408a03

        translation_move_probability (float): Fraction of moves that are
            translation moves.

        nselect (int): Number of trial moves to perform per particle per
            timestep.

    Perform hard particle Monte Carlo of simple polygons defined by their
    vertices (see `shape`).

    Important:
        `SimplePolygon` simulations must be performed in 2D systems.

    See Also:
        Use `ConvexPolygon` for faster performance with convex polygons.

    Important:
        Assign a `shape` specification for each particle type in the
        `hoomd.State`.

    Examples::

        mc = hpmc.integrate.SimplePolygon(default_d=0.3, default_a=0.4)
        mc.shape["A"] = dict(vertices=[(0, 0.5),
                                       (-0.5, -0.5),
                                       (0, 0),
                                       (0.5, -0.5)]);
        print('vertices = ', mc.shape["A"]["vertices"])


    Attributes:
        shape (`TypeParameter` [``particle type``, `dict`]):
            The shape parameters for each particle type. The dictionary has the
            following keys:

            * ``vertices`` (`list` [`tuple` [`float`, `float`]], **required**) -
              vertices of the polygon :math:`[\\mathrm{length}]`.

              * Vertices **MUST** be specified in a *counter-clockwise* order.
              * The polygon may be concave, but edges must not cross.
              * The origin may be inside or outside the shape.
              * The origin centered circle that encloses all vertices should
                be of minimal size for optimal performance.

            * ``ignore_statistics`` (`bool`, **default:** `False`) - set to
              `True` to ignore tracked statistics.
            * ``sweep_radius`` (`float`, **default:** 0.0) - Ignored, but
              present because `SimplePolygon` shares data structures with
              `ConvexSpheropolygon` :math:`[\\mathrm{length}]`.

            Warning:
                HPMC does not check that all vertex requirements are met.
                Undefined behavior will result when they are violated.

    """

    _cpp_cls = 'IntegratorHPMCMonoSimplePolygon'

    def __init__(self,
                 default_d=0.1,
                 default_a=0.1,
                 translation_move_probability=0.5,
                 nselect=4):

        # initialize base class
        super().__init__(default_d, default_a, translation_move_probability,
                         nselect)

        typeparam_shape = TypeParameter('shape',
                                        type_kind='particle_types',
                                        param_dict=TypeParameterDict(
                                            vertices=[(float, float)],
                                            ignore_statistics=False,
                                            sweep_radius=0,
                                            len_keys=1))

        self._add_typeparam(typeparam_shape)

    @log(category='object', requires_run=True)
    def type_shapes(self):
        """list[dict]: Description of shapes in ``type_shapes`` format.

        Example:
            >>> mc.type_shapes()
            [{'type': 'Polygon', 'sweep_radius': 0,
              'vertices': [[-0.5, -0.5], [0.5, -0.5], [0.5, 0.5], [-0.5, 0.5]]}]
        """
        return super(SimplePolygon, self)._return_type_shapes()


class Polyhedron(HPMCIntegrator):
    """Hard polyhedra Monte Carlo.

    Args:
<<<<<<< HEAD
        d (float): Default maximum size of displacement trial moves
            :math:`[\\mathrm{length}]`.

        a (float): Default maximum size of rotation trial moves
            :math:`[\\mathrm{dimensionless}]`.
=======
        default_d (float): Default maximum size of displacement trial moves
            (distance units).

        default_a (float): Default maximum size of rotation trial moves.
>>>>>>> 85408a03

        translation_move_probability (float): Fraction of moves that are
            translation moves.

        nselect (int): Number of trial moves to perform per particle per
            timestep.

    Perform hard particle Monte Carlo of general polyhedra defined by their
    vertices and faces (see `shape`). `Polyhedron` supports triangle meshes and
    spheres only. The mesh must be free of self-intersections.

    See Also:
        Use `ConvexPolyhedron` for faster performance with convex polyhedra.

    Note:
        This shape uses an internal OBB tree for fast collision queries.
        Depending on the number of constituent faces in the tree, different
        values of the number of faces per leaf node may yield different
        optimal performance. The capacity of leaf nodes is configurable.

    Important:
        Assign a `shape` specification for each particle type in the
        `hoomd.State`.

    Example::

        mc = hpmc.integrate.Polyhedron(default_d=0.3, default_a=0.4)
        mc.shape["A"] = dict(vertices=[(-0.5, -0.5, -0.5),
                                       (-0.5, -0.5, 0.5),
                                       (-0.5, 0.5, -0.5),
                                       (-0.5, 0.5, 0.5),
                                       (0.5, -0.5, -0.5),
                                       (0.5, -0.5, 0.5),
                                       (0.5, 0.5, -0.5),
                                       (0.5, 0.5, 0.5)],
                            faces=[[0, 2, 6],
                                   [6, 4, 0],
                                   [5, 0, 4],
                                   [5, 1, 0],
                                   [5, 4, 6],
                                   [5, 6, 7],
                                   [3, 2, 0],
                                   [3, 0, 1],
                                   [3, 6, 2],
                                   [3, 7, 6],
                                   [3, 1, 5],
                                   [3, 5, 7]])
        print('vertices = ', mc.shape["A"]["vertices"])
        print('faces = ', mc.shape["A"]["faces"])

    Depletants Example::

        mc = hpmc.integrate.Polyhedron(default_d=0.3, default_a=0.4, nselect=1)
        cube_verts = [(-0.5, -0.5, -0.5),
                      (-0.5, -0.5, 0.5),
                      (-0.5, 0.5, -0.5),
                      (-0.5, 0.5, 0.5),
                      (0.5, -0.5, -0.5),
                      (0.5, -0.5, 0.5),
                      (0.5, 0.5, -0.5),
                      (0.5, 0.5, 0.5)];
        cube_faces = [[0, 2, 6],
                      [6, 4, 0],
                      [5, 0, 4],
                      [5,1,0],
                      [5,4,6],
                      [5,6,7],
                      [3,2,0],
                      [3,0,1],
                      [3,6,2],
                      [3,7,6],
                      [3,1,5],
                      [3,5,7]]
        tetra_verts = [(0.5, 0.5, 0.5),
                       (0.5, -0.5, -0.5),
                       (-0.5, 0.5, -0.5),
                       (-0.5, -0.5, 0.5)];
        tetra_faces = [[0, 1, 2], [3, 0, 2], [3, 2, 1], [3,1,0]];

        mc.shape["A"] = dict(vertices=cube_verts, faces=cube_faces);
        mc.shape["B"] = dict(vertices=tetra_verts,
                             faces=tetra_faces,
                             origin = (0,0,0));
        mc.depletant_fugacity["B"] = 3.0

    Attributes:
        shape (`TypeParameter` [``particle type``, `dict`]):
            The shape parameters for each particle type. The dictionary has the
            following keys:

            * ``vertices`` (`list` [`tuple` [`float`, `float`, `float`]],
              **required**) - vertices of the polyhedron
              :math:`[\\mathrm{length}]`.

              * The origin **MUST** strictly be contained in the generally
                nonconvex volume defined by the vertices and faces.
              * The origin centered sphere that encloses all vertices should
                be of minimal size for optimal performance.

            * ``faces`` (`list` [`tuple` [`int`, `int`, `int`], **required**) -
              Vertex indices for every triangle in the mesh.

              * For visualization purposes, the faces **MUST** be defined with
                a counterclockwise winding order to produce an outward normal.

            * ``ignore_statistics`` (`bool`, **default:** `False`) - set to
              `True` to ignore tracked statistics.
            * ``sweep_radius`` (`float`, **default:** 0.0) - radius of the
              sphere swept around the surface of the polyhedron
              :math:`[\\mathrm{length}]`. Set a non-zero sweep_radius to create
              a spheropolyhedron.
            * ``overlap`` (`list` [`int`], **default:** None) - Check for
              overlaps between faces when ``overlap [i] & overlap[j]`` is
              nonzero (``&`` is the bitwise AND operator). When not `None`,
              ``overlap`` must have a length equal to that of ``faces``. When
              `None` (the default), ``overlap`` is initialized with all 1's.
            * ``capacity`` (`int`, **default:** 4) - set the maximum number of
              particles per leaf node to adjust performance.
            * ``origin`` (`tuple` [`float`, `float`, `float`],
              **default:** (0,0,0)) - a point strictly inside the shape,
              needed for correctness of overlap checks.
            * ``hull_only`` (`bool`, **default:** `False`) - When `True`, only
              check for intersections between the convex hulls.

            Warning:
                HPMC does not check that all vertex requirements are met.
                Undefined behavior will result when they are violated.
    """

    _cpp_cls = 'IntegratorHPMCMonoPolyhedron'

    def __init__(self,
                 default_d=0.1,
                 default_a=0.1,
                 translation_move_probability=0.5,
                 nselect=4):

        # initialize base class
        super().__init__(default_d, default_a, translation_move_probability,
                         nselect)

        typeparam_shape = TypeParameter('shape',
                                        type_kind='particle_types',
                                        param_dict=TypeParameterDict(
                                            vertices=[(float, float, float)],
                                            faces=[(int, int, int)],
                                            sweep_radius=0.0,
                                            capacity=4,
                                            origin=(0., 0., 0.),
                                            hull_only=False,
                                            overlap=OnlyIf(to_type_converter(
                                                [bool]),
                                                           allow_none=True),
                                            ignore_statistics=False,
                                            len_keys=1,
                                            _defaults={'overlap': None}))

        self._add_typeparam(typeparam_shape)

    @log(category='object', requires_run=True)
    def type_shapes(self):
        """list[dict]: Description of shapes in ``type_shapes`` format.

        Example:
            >>> mc.type_shapes()
            [{'type': 'Mesh', 'vertices': [[0.5, 0.5, 0.5], [0.5, -0.5, -0.5],
              [-0.5, 0.5, -0.5], [-0.5, -0.5, 0.5]],
              'faces': [[0, 1, 2], [0, 3, 1], [0, 2, 3], [1, 3, 2]]}]
        """
        return super(Polyhedron, self)._return_type_shapes()


class ConvexPolyhedron(HPMCIntegrator):
    """Hard convex polyhedron Monte Carlo.

    Args:
<<<<<<< HEAD
        d (float): Default maximum size of displacement trial moves
            :math:`[\\mathrm{length}]`.

        a (float): Default maximum size of rotation trial moves
            :math:`[\\mathrm{dimensionless}]`.
=======
        default_d (float): Default maximum size of displacement trial moves
            (distance units).

        default_a (float): Default maximum size of rotation trial moves.
>>>>>>> 85408a03

        translation_move_probability (float): Fraction of moves that are
            translation moves.

        nselect (int): Number of trial moves to perform per particle per
            timestep.

    Perform hard particle Monte Carlo of convex polyhedra defined by their
    vertices (see `shape`).

    See Also:
        Use `Polyhedron` for concave polyhedra.

    Important:
        Assign a `shape` specification for each particle type in the
        `hoomd.State`.

    Example::

        mc = hpmc.integrate.ConvexPolyhedron(default_d=0.3, default_a=0.4)
        mc.shape["A"] = dict(vertices=[(0.5, 0.5, 0.5),
                                       (0.5, -0.5, -0.5),
                                       (-0.5, 0.5, -0.5),
                                       (-0.5, -0.5, 0.5)]);
        print('vertices = ', mc.shape["A"]["vertices"])

    Depletants Example::

        mc = hpmc.integrate.ConvexPolyhedron(default_d=0.3,
                                             default_a=0.4,
                                             nselect=1)
        mc.shape["A"] = dict(vertices=[(0.5, 0.5, 0.5),
                                       (0.5, -0.5, -0.5),
                                       (-0.5, 0.5, -0.5),
                                       (-0.5, -0.5, 0.5)]);
        mc.shape["B"] = dict(vertices=[(0.05, 0.05, 0.05),
                                       (0.05, -0.05, -0.05),
                                       (-0.05, 0.05, -0.05),
                                       (-0.05, -0.05, 0.05)]);
        mc.depletant_fugacity["B"] = 3.0

    Attributes:
        shape (`TypeParameter` [``particle type``, `dict`]):
            The shape parameters for each particle type. The dictionary has the
            following keys.

            * ``vertices`` (`list` [`tuple` [`float`, `float`, `float`]],
              **required**) - vertices of the polyhedron
              :math:`[\\mathrm{length}]`.

              * The origin **MUST** be contained within the polyhedron.
              * The origin centered circle that encloses all vertices should
                be of minimal size for optimal performance.

            * ``ignore_statistics`` (`bool`, **default:** `False`) - set to
              `True` to ignore tracked statistics.
            * ``sweep_radius`` (`float`, **default:** 0.0) - Ignored, but
              present because `ConvexPolyhedron` shares data structures with
              `ConvexSpheropolyhedron` :math:`[\\mathrm{length}]`.

            Warning:
                HPMC does not check that all vertex requirements are met.
                Undefined behavior will result when they are violated.
    """

    _cpp_cls = 'IntegratorHPMCMonoConvexPolyhedron'

    def __init__(self,
                 default_d=0.1,
                 default_a=0.1,
                 translation_move_probability=0.5,
                 nselect=4):

        # initialize base class
        super().__init__(default_d, default_a, translation_move_probability,
                         nselect)

        typeparam_shape = TypeParameter('shape',
                                        type_kind='particle_types',
                                        param_dict=TypeParameterDict(
                                            vertices=[(float, float, float)],
                                            sweep_radius=0.0,
                                            ignore_statistics=False,
                                            len_keys=1))
        self._add_typeparam(typeparam_shape)

    @log(category='object', requires_run=True)
    def type_shapes(self):
        """list[dict]: Description of shapes in ``type_shapes`` format.

        Example:
            >>> mc.type_shapes()
            [{'type': 'ConvexPolyhedron', 'sweep_radius': 0,
              'vertices': [[0.5, 0.5, 0.5], [0.5, -0.5, -0.5],
                           [-0.5, 0.5, -0.5], [-0.5, -0.5, 0.5]]}]
        """
        return super(ConvexPolyhedron, self)._return_type_shapes()


class FacetedEllipsoid(HPMCIntegrator):
    r"""Hard faceted ellipsoid Monte Carlo.

    Args:
<<<<<<< HEAD
        d (float): Default maximum size of displacement trial moves
            :math:`[\mathrm{length}]`.

        a (float): Default maximum size of rotation trial moves
            :math:`[\mathrm{dimensionless}]`.
=======
        default_d (float): Default maximum size of displacement trial moves
            (distance units).

        default_a (float): Default maximum size of rotation trial moves.
>>>>>>> 85408a03

        translation_move_probability (float): Fraction of moves that are
            translation moves.

        nselect (int): Number of trial moves to perform per particle per
            timestep.

    Perform hard particle Monte Carlo of faceted ellipsoids. A faceted ellipsoid
    is the intersection of an ellipsoid with a convex polyhedron defined through
    halfspaces (see `shape`). The equation defining each halfspace is given by:

    .. math::
        \vec{n}_i\cdot \vec{r} + b_i \le 0

    where :math:`\vec{n}_i` is the face normal, and :math:`b_i` is  the offset.

    Important:
        Assign a `shape` specification for each particle type in the
        `hoomd.State`.

    Example::

        mc = hpmc.integrate.FacetedEllipsoid(default_d=0.3, default_a=0.4)

        # half-space intersection
        slab_normals = [(-1,0,0),(1,0,0),(0,-1,0),(0,1,0),(0,0,-1),(0,0,1)]
        slab_offsets = [-0.1,-1,-.5,-.5,-.5,-.5]

        # polyedron vertices
        slab_verts = [[-.1,-.5,-.5],
                      [-.1,-.5,.5],
                      [-.1,.5,.5],
                      [-.1,.5,-.5],
                      [1,-.5,-.5],
                      [1,-.5,.5],
                      [1,.5,.5],
                      [1,.5,-.5]]

        mc.shape["A"] = dict(normals=slab_normals,
                             offsets=slab_offsets,
                             vertices=slab_verts,
                             a=1.0,
                             b=0.5,
                             c=0.5);
        print('a = {}, b = {}, c = {}',
              mc.shape["A"]["a"], mc.shape["A"]["b"], mc.shape["A"]["c"])

    Depletants Example::

        mc = hpmc.integrate.FacetedEllipsoid(default_d=0.3, default_a=0.4)
        mc.shape["A"] = dict(normals=[(-1,0,0),
                                      (1,0,0),
                                      (0,-1,0),
                                      (0,1,0),
                                      (0,0,-1),
                                      (0,0,1)],
                             a=1.0,
                             b=0.5,
                             c=0.25);
        # depletant sphere
        mc.shape["B"] = dict(normals=[], a=0.1, b=0.1, c=0.1);
        mc.depletant_fugacity["B"] = 3.0

    Attributes:
        shape (TypeParameter[``particle type``, dict]):
            The shape parameters for each particle type. The dictionary has the
            following keys:

            * ``normals`` (`list` [`tuple` [`float`, `float`, `float`]],
              **required**) - facet normals :math:`\\vec{n}_i`.
            * ``offsets`` (`list` [`float`], **required**) - list of offsets
              :math:`b_i` :math:`[\mathrm{length}^2]`
            * ``a`` (`float`, **required**) - half axis of ellipsoid in the *x*
              direction :math:`[\mathrm{length}]`
            * ``b`` (`float`, **required**) - half axis of ellipsoid in the *y*
              direction :math:`[\mathrm{length}]`
            * ``c`` (`float`, **required**) - half axis of ellipsoid in the *z*
              direction :math:`[\mathrm{length}]`
            * ``vertices`` (`list` [`tuple` [`float`, `float`, `float`]],
              **default:** []) - list of vertices for intersection polyhedron
              (see note below). :math:`[\mathrm{length}]`
            * ``origin`` (`tuple` [`float`, `float`, `float`],
              **default:** (0,0,0)) - A point inside the shape.
              :math:`[\mathrm{length}]`
            * ``ignore_statistics`` (`bool`, **default:** `False`) - set to
              `True` to ignore tracked statistics.

            Important:
                The origin must be chosen so as to lie **inside the shape**, or
                the overlap check will not work. This condition is not checked.

            Warning:
                Planes must not be coplanar.

            Note:
                For simple intersections with planes that do not intersect
                within the sphere, the vertices list can be left empty. When
                specified, the half-space intersection of the normals must match
                the convex polyhedron defined by the vertices (if non-empty),
                the half-space intersection is **not** calculated automatically.
    """

    _cpp_cls = 'IntegratorHPMCMonoFacetedEllipsoid'

    def __init__(self,
                 default_d=0.1,
                 default_a=0.1,
                 translation_move_probability=0.5,
                 nselect=4):

        # initialize base class
        super().__init__(default_d, default_a, translation_move_probability,
                         nselect)

        typeparam_shape = TypeParameter('shape',
                                        type_kind='particle_types',
                                        param_dict=TypeParameterDict(
                                            normals=[(float, float, float)],
                                            offsets=[float],
                                            a=float,
                                            b=float,
                                            c=float,
                                            vertices=OnlyIf(to_type_converter([
                                                (float, float, float)
                                            ]),
                                                            allow_none=True),
                                            origin=(0.0, 0.0, 0.0),
                                            ignore_statistics=False,
                                            len_keys=1,
                                            _defaults={'vertices': None}))
        self._add_typeparam(typeparam_shape)


class Sphinx(HPMCIntegrator):
    """Hard sphinx particle Monte Carlo.

    Args:
<<<<<<< HEAD
        d (float): Default maximum size of displacement trial moves
            :math:`[\\mathrm{length}]`.

        a (float): Default maximum size of rotation trial moves
            :math:`[\\mathrm{dimensionless}]`.
=======
        default_d (float): Default maximum size of displacement trial moves
            (distance units).

        default_a (float): Default maximum size of rotation trial moves.
>>>>>>> 85408a03

        translation_move_probability (float): Fraction of moves that are
            translation moves.

        nselect (int): Number of trial moves to perform per particle per
            timestep.

    Perform hard particle Monte Carlo of sphere unions and differences defined
    by their positive and negative diameters (see `shape`).

    Important:
        Assign a `shape` specification for each particle type in the
        `hoomd.State`.

    Example::

        mc = hpmc.integrate.Sphinx(default_d=0.3, default_a=0.4)
        mc.shape["A"] = dict(centers=[(0,0,0),(1,0,0)], diameters=[1,.25])
        print('diameters = ', mc.shape["A"]["diameters"])

    Depletants Example::

        mc = hpmc.integrate.Sphinx(default_d=0.3, default_a=0.4, nselect=1)
        mc.shape["A"] = dict(centers=[(0,0,0), (1,0,0)], diameters=[1, -.25])
        mc.shape["B"] = dict(centers=[(0,0,0)], diameters=[.15])
        mc.depletant_fugacity["B"] = 3.0

    Attributes:
        shape (`TypeParameter` [``particle type``, `dict`]):
            The shape parameters for each particle type. The dictionary has the
            following keys:

            * ``diameters`` (`list` [`float`], **required**) -
              diameters of spheres (positive OR negative real numbers)
              :math:`[\\mathrm{length}]`.
            * ``centers`` (`list` [`tuple` [`float`, `float`, `float`],
              **required**) - centers of spheres in local coordinate frame
              :math:`[\\mathrm{length}]`.
            * ``ignore_statistics`` (`bool`, **default:** `False`) - set to
              `True` to ignore tracked statistics.
    """

    _cpp_cls = 'IntegratorHPMCMonoSphinx'

    def __init__(self,
                 default_d=0.1,
                 default_a=0.1,
                 translation_move_probability=0.5,
                 nselect=4):

        # initialize base class
        super().__init__(default_d, default_a, translation_move_probability,
                         nselect)

        typeparam_shape = TypeParameter('shape',
                                        type_kind='particle_types',
                                        param_dict=TypeParameterDict(
                                            diameters=[float],
                                            centers=[(float, float, float)],
                                            ignore_statistics=False,
                                            len_keys=1))
        self._add_typeparam(typeparam_shape)


class ConvexSpheropolyhedron(HPMCIntegrator):
    """Hard convex spheropolyhedron Monte Carlo.

    Args:
<<<<<<< HEAD
        d (float): Default maximum size of displacement trial moves
            :math:`[\\mathrm{length}]`.

        a (float): Default maximum size of rotation trial moves
            :math:`[\\mathrm{dimensionless}]`.
=======
        default_d (float): Default maximum size of displacement trial moves
            (distance units).

        default_a (float): Default maximum size of rotation trial moves.
>>>>>>> 85408a03

        translation_move_probability (float): Fraction of moves that are
            translation moves.

        nselect (int): Number of trial moves to perform per particle per
            timestep.

    Perform hard particle Monte Carlo of convex spheropolyhedra defined by their
    vertices and a sweep radius (see `shape`).

    Tip:
        A 1-vertex spheropolygon is a sphere and a 2-vertex spheropolygon is a
        spherocylinder.

    Important:
        Assign a `shape` specification for each particle type in the
        `hoomd.State`.

    Example::

        mc = hpmc.integrate.ConvexSpheropolyhedron(default_d=0.3, default_a=0.4)
        mc.shape['tetrahedron'] = dict(vertices=[(0.5, 0.5, 0.5),
                                                 (0.5, -0.5, -0.5),
                                                 (-0.5, 0.5, -0.5),
                                                 (-0.5, -0.5, 0.5)]);
        print('vertices = ', mc.shape['tetrahedron']["vertices"])

        mc.shape['SphericalDepletant'] = dict(vertices=[],
                                              sweep_radius=0.1,
                                              ignore_statistics=True);

    Depletants example::

        mc = hpmc.integrate.ConvexSpheropolyhedron(default_d=0.3, default_a=0.4)
        mc.shape["tetrahedron"] = dict(vertices=[(0.5, 0.5, 0.5),
                                                 (0.5, -0.5, -0.5),
                                                 (-0.5, 0.5, -0.5),
                                                 (-0.5, -0.5, 0.5)]);
        mc.shape["SphericalDepletant"] = dict(vertices=[], sweep_radius=0.1);
        mc.depletant_fugacity["SphericalDepletant"] = 3.0

    Attributes:
        shape (`TypeParameter` [``particle type``, `dict`]):
            The shape parameters for each particle type. The dictionary has the
            following keys:

            * ``vertices`` (`list` [`tuple` [`float`, `float`, `float`]],
              **required**) - vertices of the polyhedron
              :math:`[\\mathrm{length}]`.

              * The origin **MUST** be contained within the polyhedron.
              * The origin centered circle that encloses all vertices should
                be of minimal size for optimal performance.

            * ``ignore_statistics`` (`bool`, **default:** `False`) - set to
              `True` to ignore tracked statistics.
            * ``sweep_radius`` (`float`, **default:** 0.0) - radius of the
              sphere swept around the surface of the polyhedron
              :math:`[\\mathrm{length}]`. Set a non-zero sweep_radius to
              create a spheropolyhedron.

            Warning:
                HPMC does not check that all vertex requirements are met.
                Undefined behavior will result when they are violated.
    """

    _cpp_cls = 'IntegratorHPMCMonoSpheropolyhedron'

    def __init__(self,
                 default_d=0.1,
                 default_a=0.1,
                 translation_move_probability=0.5,
                 nselect=4):

        # initialize base class
        super().__init__(default_d, default_a, translation_move_probability,
                         nselect)

        typeparam_shape = TypeParameter('shape',
                                        type_kind='particle_types',
                                        param_dict=TypeParameterDict(
                                            vertices=[(float, float, float)],
                                            sweep_radius=0.0,
                                            ignore_statistics=False,
                                            len_keys=1))
        self._add_typeparam(typeparam_shape)

    @log(category='object', requires_run=True)
    def type_shapes(self):
        """list[dict]: Description of shapes in ``type_shapes`` format.

        Example:
            >>> mc.type_shapes()
            [{'type': 'ConvexPolyhedron', 'sweep_radius': 0.1,
              'vertices': [[0.5, 0.5, 0.5], [0.5, -0.5, -0.5],
                           [-0.5, 0.5, -0.5], [-0.5, -0.5, 0.5]]}]
        """
        return super(ConvexSpheropolyhedron, self)._return_type_shapes()


class Ellipsoid(HPMCIntegrator):
    """Hard ellipsoid Monte Carlo.

    Args:
<<<<<<< HEAD
        d (float): Default maximum size of displacement trial moves
            :math:`[\\mathrm{length}]`.

        a (float): Default maximum size of rotation trial moves
            :math:`[\\mathrm{dimensionless}]`.
=======
        default_d (float): Default maximum size of displacement trial moves
            (distance units).

        default_a (float): Default maximum size of rotation trial moves.
>>>>>>> 85408a03

        translation_move_probability (float): Fraction of moves that are
            translation moves.

        nselect (int): Number of trial moves to perform per particle per
            timestep.

    Perform hard particle Monte Carlo of ellipsoids defined by 3 half axes
    (see `shape`).

    Important:
        Assign a `shape` specification for each particle type in the
        `hoomd.State`.

    Example::

        mc = hpmc.integrate.Ellipsoid(default_d=0.3, default_a=0.4)
        mc.shape["A"] = dict(a=0.5, b=0.25, c=0.125);
        print('ellipsoids parameters (a,b,c) = ',
              mc.shape["A"]["a"],
              mc.shape["A"]["b"],
              mc.shape["A"]["c"])

    Depletants Example::

        mc = hpmc.integrate.Ellipsoid(default_d=0.3, default_a=0.4, nselect=1)
        mc.shape["A"] = dict(a=0.5, b=0.25, c=0.125);
        mc.shape["B"] = dict(a=0.05, b=0.05, c=0.05);
        mc.depletant_fugacity["B"] = 3.0

    Attributes:
        shape (`TypeParameter` [``particle type``, `dict`]):
            The shape parameters for each particle type. The dictionary has the
            following keys:

            * ``a`` (`float`, **required**) - half axis of ellipsoid in the *x*
              direction :math:`[\\mathrm{length}]`
            * ``b`` (`float`, **required**) - half axis of ellipsoid in the *y*
              direction :math:`[\\mathrm{length}]`
            * ``c`` (`float`, **required**) - half axis of ellipsoid in the *z*
              direction :math:`[\\mathrm{length}]`
            * ``ignore_statistics`` (`bool`, **default:** `False`) - set to
              `True` to ignore tracked statistics.
    """

    _cpp_cls = 'IntegratorHPMCMonoEllipsoid'

    def __init__(self,
                 default_d=0.1,
                 default_a=0.1,
                 translation_move_probability=0.5,
                 nselect=4):

        # initialize base class
        super().__init__(default_d, default_a, translation_move_probability,
                         nselect)

        typeparam_shape = TypeParameter('shape',
                                        type_kind='particle_types',
                                        param_dict=TypeParameterDict(
                                            a=float,
                                            b=float,
                                            c=float,
                                            ignore_statistics=False,
                                            len_keys=1))

        self._extend_typeparam([typeparam_shape])

    @log(category='object', requires_run=True)
    def type_shapes(self):
        """list[dict]: Description of shapes in ``type_shapes`` format.

        Example:
            >>> mc.type_shapes()
            [{'type': 'Ellipsoid', 'a': 1.0, 'b': 1.5, 'c': 1}]
        """
        return super()._return_type_shapes()


class SphereUnion(HPMCIntegrator):
    """Hard sphere union Monte Carlo.

    Args:
<<<<<<< HEAD
        d (float): Default maximum size of displacement trial moves
            :math:`[\\mathrm{length}]`.

        a (float): Default maximum size of rotation trial moves
            :math:`[\\mathrm{dimensionless}]`.
=======
        default_d (float): Default maximum size of displacement trial moves
            (distance units).

        default_a (float): Default maximum size of rotation trial moves.
>>>>>>> 85408a03

        translation_move_probability (float): Fraction of moves that are
            translation moves.

        nselect (int): Number of trial moves to perform per particle per
            timestep.

    Perform hard particle Monte Carlo of unions of spheres (see `shape`).

    Note:
        This shape uses an internal OBB tree for fast collision queries.
        Depending on the number of constituent spheres in the tree, different
        values of the number of spheres per leaf node may yield different
        performance. The capacity of leaf nodes is configurable.

    Important:
        Assign a `shape` specification for each particle type in the
        `hoomd.State`.

    Example::

        mc = hpmc.integrate.SphereUnion(default_d=0.3, default_a=0.4)
        sphere1 = dict(diameter=1)
        sphere2 = dict(diameter=2)
        mc.shape["A"] = dict(shapes=[sphere1, sphere2],
                             positions=[(0, 0, 0), (0, 0, 1)],
                             orientations=[(1, 0, 0, 0), (1, 0, 0, 0)],
                             overlap=[1, 1])
        print('diameter of the first sphere = ',
              mc.shape["A"]["shapes"][0]["diameter"])
        print('center of the first sphere = ', mc.shape["A"]["positions"][0])

    Depletants Example::

        mc = hpmc.integrate.SphereUnion(default_d=0.3, default_a=0.4, nselect=1)
        mc.shape["A"] = dict(diameters=[1.0, 1.0],
                             centers=[(-0.25, 0.0, 0.0),
                                      (0.25, 0.0, 0.0)]);
        mc.shape["B"] = dict(diameters=[0.05], centers=[(0.0, 0.0, 0.0)]);
        mc.depletant_fugacity["B"] = 3.0

    Attributes:
        shape (`TypeParameter` [``particle type``, `dict`]):
            The shape parameters for each particle type. The dictionary has the
            following keys:

            * ``shapes`` (`list` [`dict`], **required**) -
              Shape parameters for each sphere in the union. See `Sphere.shape`
              for the accepted parameters.
            * ``positions`` (`list` [`tuple` [`float`, `float`, `float`]],
              **required**) - Position of each sphere in the union.
              :math:`[\\mathrm{length}]`
            * ``orientations`` (`list` [`tuple` [`float`, `float`, `float`,\
              `float`]], **default:** `None`) -
              Orientation of each sphere in the union. When not `None`,
              ``orientations`` must have a length equal to that of
              ``positions``. When `None` (the default), ``orientations`` is
              initialized with all [1,0,0,0]'s.
            * ``overlap`` (`list` [`int`], **default:** `None`) - Check for
              overlaps between constituent particles when
              ``overlap [i] & overlap[j]`` is nonzero (``&`` is the bitwise AND
              operator). When not `None`, ``overlap`` must have a length equal
              to that of ``positions``. When `None` (the default), ``overlap``
              is initialized with all 1's.
            * ``capacity`` (`int`, **default:** 4) - set the maximum number of
              particles per leaf node to adjust performance.
            * ``ignore_statistics`` (`bool`, **default:** `False`) - set to
              `True` to ignore tracked statistics.
    """

    _cpp_cls = 'IntegratorHPMCMonoSphereUnion'

    def __init__(self,
                 default_d=0.1,
                 default_a=0.1,
                 translation_move_probability=0.5,
                 nselect=4):

        # initialize base class
        super().__init__(default_d, default_a, translation_move_probability,
                         nselect)

        typeparam_shape = TypeParameter(
            'shape',
            type_kind='particle_types',
            param_dict=TypeParameterDict(shapes=[
                dict(diameter=float, ignore_statistics=False, orientable=False)
            ],
                                         positions=[(float, float, float)],
                                         orientations=OnlyIf(to_type_converter([
                                             (float, float, float, float)
                                         ]),
                                                             allow_none=True),
                                         capacity=4,
                                         overlap=OnlyIf(to_type_converter([int
                                                                           ]),
                                                        allow_none=True),
                                         ignore_statistics=False,
                                         len_keys=1,
                                         _defaults={
                                             'orientations': None,
                                             'overlap': None
                                         }))
        self._add_typeparam(typeparam_shape)

    @log(category='object', requires_run=True)
    def type_shapes(self):
        """list[dict]: Description of shapes in ``type_shapes`` format.

        Examples:
            The type will be 'SphereUnion' regardless of dimensionality.

            >>> mc.type_shapes
            [{'type': 'SphereUnion',
              'centers': [[0, 0, 0], [0, 0, 1]],
              'diameters': [1, 0.5]},
             {'type': 'SphereUnion',
              'centers': [[1, 2, 3], [4, 5, 6]],
              'diameters': [0.5, 1]}]
        """
        return super()._return_type_shapes()


class ConvexSpheropolyhedronUnion(HPMCIntegrator):
    """Hard convex spheropolyhedron union Monte Carlo.

    Args:
<<<<<<< HEAD
        d (float): Default maximum size of displacement trial moves
            :math:`[\\mathrm{length}]`.

        a (float): Default maximum size of rotation trial moves
            :math:`[\\mathrm{dimensionless}]`.
=======
        default_d (float): Default maximum size of displacement trial moves
            (distance units).

        default_a (float): Default maximum size of rotation trial moves.
>>>>>>> 85408a03

        translation_move_probability (float): Fraction of moves that are
            translation moves.

        nselect (int): Number of trial moves to perform per particle per
            timestep.

    Perform hard particle Monte Carlo of unions of convex sphereopolyhedra
    (see `shape`).

    Note:
        This shape uses an internal OBB tree for fast collision queries.
        Depending on the number of constituent spheropolyhedra in the tree,
        different values of the number of spheropolyhedra per leaf node may
        yield different performance. The capacity of leaf nodes is configurable.

    Important:
        Assign a `shape` specification for each particle type in the
        `hoomd.State`.

    Example::

        mc = hoomd.hpmc.integrate.ConvexSpheropolyhedronUnion(default_d=0.3,
                                                              default_a=0.4)
        cube_verts = [[-1,-1,-1],
                      [-1,-1,1],
                      [-1,1,1],
                      [-1,1,-1],
                      [1,-1,-1],
                      [1,-1,1],
                      [1,1,1],
                      [1,1,-1]]
        mc.shape["A"] = dict(shapes=[cube_verts, cube_verts],
                             positions=[(0, 0, 0), (0, 0, 1)],
                             orientations=[(1, 0, 0, 0), (1, 0, 0, 0)],
                             overlap=[1, 1]);
        print('vertices of the first cube = ',
              mc.shape["A"]["shapes"][0]["vertices"])
        print('center of the first cube = ', mc.shape["A"]["positions"][0])
        print('orientation of the first cube = ',
              mc.shape_param["A"]["orientations"][0])

    Attributes:
        shape (`TypeParameter` [``particle type``, `dict`]):
            The shape parameters for each particle type. The dictionary has the
            following keys:

            * ``shapes`` (`list` [`dict`], **required**) -
              Shape parameters for each spheropolyhedron in the union. See
              `ConvexSpheropolyhedron.shape` for the accepted parameters.
            * ``positions`` (`list` [`tuple` [`float`, `float`, `float`]],
              **required**) - Position of each spheropolyhedron in the union.
              :math:`[\\mathrm{length}]`
            * ``orientations`` (`list[ `tuple[`float`, `float`, `float`,\
              `float`]], **default:** None) - Orientation of each
              spheropolyhedron in the union. When not `None`,
              ``orientations`` must have a length equal to that of
              ``positions``. When `None` (the default), ``orientations`` is
              initialized with all [1,0,0,0]'s.
            * ``overlap`` (`list` [`int`], **default:** `None`) - Check for
              overlaps between constituent particles when
              ``overlap [i] & overlap[j]`` is nonzero (``&`` is the bitwise
              AND operator). When not `None`, ``overlap`` must have a length
              equal to that of ``positions``. When `None` (the default),
              ``overlap`` is initialized with all 1's.
            * ``capacity`` (`int`, **default:** 4) - set the maximum number of
              particles per leaf node to adjust performance.
            * ``ignore_statistics`` (`bool`, **default:** `False`) - set to
              `True` to ignore tracked statistics.
    """

    _cpp_cls = 'IntegratorHPMCMonoConvexPolyhedronUnion'

    def __init__(self,
                 default_d=0.1,
                 default_a=0.1,
                 translation_move_probability=0.5,
                 nselect=4):

        # initialize base class
        super().__init__(default_d, default_a, translation_move_probability,
                         nselect)

        typeparam_shape = TypeParameter(
            'shape',
            type_kind='particle_types',
            param_dict=TypeParameterDict(shapes=[
                dict(vertices=[(float, float, float)],
                     sweep_radius=0.0,
                     ignore_statistics=False)
            ],
                                         positions=[(float, float, float)],
                                         orientations=OnlyIf(to_type_converter([
                                             (float, float, float, float)
                                         ]),
                                                             allow_none=True),
                                         overlap=OnlyIf(to_type_converter([int
                                                                           ]),
                                                        allow_none=True),
                                         ignore_statistics=False,
                                         capacity=4,
                                         len_keys=1,
                                         _defaults={
                                             'orientations': None,
                                             'overlap': None
                                         }))

        self._add_typeparam(typeparam_shape)
        # meta data
        self.metadata_fields = ['capacity']


class FacetedEllipsoidUnion(HPMCIntegrator):
    """Hard convex spheropolyhedron union Monte Carlo.

    Args:
<<<<<<< HEAD
        d (float): Default maximum size of displacement trial moves
            :math:`[\\mathrm{length}]`.

        a (float): Default maximum size of rotation trial moves
            :math:`[\\mathrm{dimensionless}]`.
=======
        default_d (float): Default maximum size of displacement trial moves
            (distance units).

        default_a (float): Default maximum size of rotation trial moves.
>>>>>>> 85408a03

        translation_move_probability (float): Fraction of moves that are
            translation moves.

        nselect (int): Number of trial moves to perform per particle per
            timestep.

    Perform hard particle Monte Carlo of unions of faceted ellipsoids
    (see `shape`).

    Note:
        This shape uses an internal OBB tree for fast collision queries.
        Depending on the number of constituent faceted ellipsoids in the tree,
        different values of the number of faceted ellipsoids per leaf node may
        yield different performance. The capacity of leaf nodes is configurable.

    Important:
        Assign a `shape` specification for each particle type in the
        `hoomd.State`.

    Example::

        mc = hpmc.integrate.FacetedEllipsoidUnion(default_d=0.3, default_a=0.4)

        # make a prolate Janus ellipsoid
        # cut away -x halfspace
        normals = [(-1,0,0)]
        offsets = [0]
        slab_normals = [(-1,0,0),(1,0,0),(0,-1,0),(0,1,0),(0,0,-1),(0,0,1)]
        slab_offsets = [-0.1,-1,-.5,-.5,-.5,-.5)

        # polyedron vertices
        slab_verts = [[-.1,-.5,-.5],
                      [-.1,-.5,.5],
                      [-.1,.5,.5],
                      [-.1,.5,-.5],
                      [1,-.5,-.5],
                      [1,-.5,.5],
                      [1,.5,.5],
                      [1,.5,-.5]]

        faceted_ellipsoid1 = dict(normals=slab_normals,
                                  offsets=slab_offsets,
                                  vertices=slab_verts,
                                  a=1.0,
                                  b=0.5,
                                  c=0.5);
        faceted_ellipsoid2 = dict(normals=slab_normals,
                                  offsets=slab_offsets,
                                  vertices=slab_verts,
                                  a=0.5,
                                  b=1,
                                  c=1);

        mc.shape["A"] = dict(shapes=[faceted_ellipsoid1, faceted_ellipsoid2],
                             positions=[(0, 0, 0), (0, 0, 1)],
                             orientations=[(1, 0, 0, 0), (1, 0, 0, 0)],
                             overlap=[1, 1]);

        print('offsets of the first faceted ellipsoid = ',
              mc.shape["A"]["shapes"][0]["offsets"])
        print('normals of the first faceted ellipsoid = ',
              mc.shape["A"]["shapes"][0]["normals"])
        print('vertices of the first faceted ellipsoid = ',
              mc.shape["A"]["shapes"][0]["vertices"]

    Attributes:
        shape (`TypeParameter` [``particle type``, `dict`]):
            The shape parameters for each particle type. The dictionary has the
            following keys:

            * ``shapes`` (`list`[ `dict`], **required**) -
              Shape parameters for each faceted ellipsoid in the union. See
              `FacetedEllipsoid.shape` for the accepted parameters.
            * ``positions`` (`list` [`tuple` [`float`, `float`, `float`]],
              **required**) - Position of each faceted ellipsoid in the union.
              :math:`[\\mathrm{length}]`
            * ``orientations`` (`list` [`tuple` [`float`, `float`, `float`,
              `float`]], **default:** `None`) - Orientation of each faceted
              ellipsoid in the union. When not `None`, ``orientations``
              must have a length equal to that of ``positions``. When `None`
              (the default), ``orientations`` is initialized with all
              [1,0,0,0]'s.
            * ``overlap`` (`list` [`int`], **default:** `None`) - Check for
              overlaps between constituent particles when
              ``overlap [i] & overlap[j]`` is nonzero (``&`` is the bitwise AND
              operator). When not `None`, ``overlap`` must have a length equal
              to that of ``positions``. When `None` (the default), ``overlap``
              is initialized with all 1's.
            * ``capacity`` (`int`, **default:** 4) - set the maximum number of
              particles per leaf node to adjust performance.
            * ``ignore_statistics`` (`bool`, **default:** `False`) - set to
              `True` to ignore tracked statistics.
    """

    _cpp_cls = 'IntegratorHPMCMonoFacetedEllipsoidUnion'

    def __init__(self,
                 default_d=0.1,
                 default_a=0.1,
                 translation_move_probability=0.5,
                 nselect=4):

        # initialize base class
        super().__init__(default_d, default_a, translation_move_probability,
                         nselect)

        typeparam_shape = TypeParameter(
            'shape',
            type_kind='particle_types',
            param_dict=TypeParameterDict(shapes=[
                dict(a=float,
                     b=float,
                     c=float,
                     normals=[(float, float, float)],
                     offsets=[float],
                     vertices=[(float, float, float)],
                     origin=tuple,
                     ignore_statistics=False)
            ],
                                         positions=[(float, float, float)],
                                         orientations=OnlyIf(to_type_converter([
                                             (float, float, float, float)
                                         ]),
                                                             allow_none=True),
                                         overlap=OnlyIf(to_type_converter([int
                                                                           ]),
                                                        allow_none=True),
                                         ignore_statistics=False,
                                         capacity=4,
                                         len_keys=1,
                                         _defaults={
                                             'orientations': None,
                                             'overlap': None
                                         }))
        self._add_typeparam(typeparam_shape)<|MERGE_RESOLUTION|>--- conflicted
+++ resolved
@@ -77,11 +77,11 @@
     .. rubric:: Parameters
 
     Attributes:
-        a (`TypeParameter` [``particle type``, `float`]):
+        default_a (`TypeParameter` [``particle type``, `float`]):
             Maximum size of rotation trial moves
             :math:`[\\mathrm{dimensionless}]`.
 
-        d (`TypeParameter` [``particle type``, `float`]):
+        default_d (`TypeParameter` [``particle type``, `float`]):
             Maximum size of displacement trial moves
             :math:`[\\mathrm{length}]`.
 
@@ -368,22 +368,12 @@
     """Hard sphere Monte Carlo.
 
     Args:
-<<<<<<< HEAD
-        d (float): Default maximum size of displacement trial moves
+        default_d (float): Default maximum size of displacement trial moves
             :math:`[\\mathrm{length}]`.
-
-        a (float): Default maximum size of rotation trial moves
+        default_a (float): Default maximum size of rotation trial moves
             :math:`[\\mathrm{dimensionless}]`.
-=======
-        default_d (float): Default maximum size of displacement trial moves
-            (distance units).
-
-        default_a (float): Default maximum size of rotation trial moves.
->>>>>>> 85408a03
-
         translation_move_probability (float): Fraction of moves that are
             translation moves.
-
         nselect (int): Number of trial moves to perform per particle per
             timestep.
 
@@ -471,22 +461,12 @@
     """Hard convex polygon Monte Carlo.
 
     Args:
-<<<<<<< HEAD
-        d (float): Default maximum size of displacement trial moves
+        default_d (float): Default maximum size of displacement trial moves
             :math:`[\\mathrm{length}]`.
-
-        a (float): Default maximum size of rotation trial moves
+        default_a (float): Default maximum size of rotation trial moves
             :math:`[\\mathrm{dimensionless}]`.
-=======
-        default_d (float): Default maximum size of displacement trial moves
-            (distance units).
-
-        default_a (float): Default maximum size of rotation trial moves.
->>>>>>> 85408a03
-
         translation_move_probability (float): Fraction of moves that are
             translation moves.
-
         nselect (int): Number of trial moves to perform per particle per
             timestep.
 
@@ -576,22 +556,12 @@
     """Hard convex spheropolygon Monte Carlo.
 
     Args:
-<<<<<<< HEAD
-        d (float): Default maximum size of displacement trial moves
+        default_d (float): Default maximum size of displacement trial moves
             :math:`[\\mathrm{length}]`.
-
-        a (float): Default maximum size of rotation trial moves
+        default_a (float): Default maximum size of rotation trial moves
             :math:`[\\mathrm{dimensionless}]`.
-=======
-        default_d (float): Default maximum size of displacement trial moves
-            (distance units).
-
-        default_a (float): Default maximum size of rotation trial moves.
->>>>>>> 85408a03
-
         translation_move_probability (float): Fraction of moves that are
             translation moves.
-
         nselect (int): Number of trial moves to perform per particle per
             timestep.
 
@@ -688,22 +658,12 @@
     """Hard simple polygon Monte Carlo.
 
     Args:
-<<<<<<< HEAD
-        d (float): Default maximum size of displacement trial moves
+        default_d (float): Default maximum size of displacement trial moves
             :math:`[\\mathrm{length}]`.
-
-        a (float): Default maximum size of rotation trial moves
+        default_a (float): Default maximum size of rotation trial moves
             :math:`[\\mathrm{dimensionless}]`.
-=======
-        default_d (float): Default maximum size of displacement trial moves
-            (distance units).
-
-        default_a (float): Default maximum size of rotation trial moves.
->>>>>>> 85408a03
-
         translation_move_probability (float): Fraction of moves that are
             translation moves.
-
         nselect (int): Number of trial moves to perform per particle per
             timestep.
 
@@ -794,22 +754,12 @@
     """Hard polyhedra Monte Carlo.
 
     Args:
-<<<<<<< HEAD
-        d (float): Default maximum size of displacement trial moves
+        default_d (float): Default maximum size of displacement trial moves
             :math:`[\\mathrm{length}]`.
-
-        a (float): Default maximum size of rotation trial moves
+        default_a (float): Default maximum size of rotation trial moves
             :math:`[\\mathrm{dimensionless}]`.
-=======
-        default_d (float): Default maximum size of displacement trial moves
-            (distance units).
-
-        default_a (float): Default maximum size of rotation trial moves.
->>>>>>> 85408a03
-
         translation_move_probability (float): Fraction of moves that are
             translation moves.
-
         nselect (int): Number of trial moves to perform per particle per
             timestep.
 
@@ -982,22 +932,12 @@
     """Hard convex polyhedron Monte Carlo.
 
     Args:
-<<<<<<< HEAD
-        d (float): Default maximum size of displacement trial moves
+        default_d (float): Default maximum size of displacement trial moves
             :math:`[\\mathrm{length}]`.
-
-        a (float): Default maximum size of rotation trial moves
+        default_a (float): Default maximum size of rotation trial moves
             :math:`[\\mathrm{dimensionless}]`.
-=======
-        default_d (float): Default maximum size of displacement trial moves
-            (distance units).
-
-        default_a (float): Default maximum size of rotation trial moves.
->>>>>>> 85408a03
-
         translation_move_probability (float): Fraction of moves that are
             translation moves.
-
         nselect (int): Number of trial moves to perform per particle per
             timestep.
 
@@ -1097,22 +1037,12 @@
     r"""Hard faceted ellipsoid Monte Carlo.
 
     Args:
-<<<<<<< HEAD
-        d (float): Default maximum size of displacement trial moves
+        default_d (float): Default maximum size of displacement trial moves
             :math:`[\mathrm{length}]`.
-
-        a (float): Default maximum size of rotation trial moves
+        default_a (float): Default maximum size of rotation trial moves
             :math:`[\mathrm{dimensionless}]`.
-=======
-        default_d (float): Default maximum size of displacement trial moves
-            (distance units).
-
-        default_a (float): Default maximum size of rotation trial moves.
->>>>>>> 85408a03
-
         translation_move_probability (float): Fraction of moves that are
             translation moves.
-
         nselect (int): Number of trial moves to perform per particle per
             timestep.
 
@@ -1246,22 +1176,12 @@
     """Hard sphinx particle Monte Carlo.
 
     Args:
-<<<<<<< HEAD
-        d (float): Default maximum size of displacement trial moves
+        default_d (float): Default maximum size of displacement trial moves
             :math:`[\\mathrm{length}]`.
-
-        a (float): Default maximum size of rotation trial moves
+        default_a (float): Default maximum size of rotation trial moves
             :math:`[\\mathrm{dimensionless}]`.
-=======
-        default_d (float): Default maximum size of displacement trial moves
-            (distance units).
-
-        default_a (float): Default maximum size of rotation trial moves.
->>>>>>> 85408a03
-
         translation_move_probability (float): Fraction of moves that are
             translation moves.
-
         nselect (int): Number of trial moves to perform per particle per
             timestep.
 
@@ -1326,22 +1246,12 @@
     """Hard convex spheropolyhedron Monte Carlo.
 
     Args:
-<<<<<<< HEAD
-        d (float): Default maximum size of displacement trial moves
+        default_d (float): Default maximum size of displacement trial moves
             :math:`[\\mathrm{length}]`.
-
-        a (float): Default maximum size of rotation trial moves
+        default_a (float): Default maximum size of rotation trial moves
             :math:`[\\mathrm{dimensionless}]`.
-=======
-        default_d (float): Default maximum size of displacement trial moves
-            (distance units).
-
-        default_a (float): Default maximum size of rotation trial moves.
->>>>>>> 85408a03
-
         translation_move_probability (float): Fraction of moves that are
             translation moves.
-
         nselect (int): Number of trial moves to perform per particle per
             timestep.
 
@@ -1442,22 +1352,12 @@
     """Hard ellipsoid Monte Carlo.
 
     Args:
-<<<<<<< HEAD
-        d (float): Default maximum size of displacement trial moves
+        default_d (float): Default maximum size of displacement trial moves
             :math:`[\\mathrm{length}]`.
-
-        a (float): Default maximum size of rotation trial moves
+        default_a (float): Default maximum size of rotation trial moves
             :math:`[\\mathrm{dimensionless}]`.
-=======
-        default_d (float): Default maximum size of displacement trial moves
-            (distance units).
-
-        default_a (float): Default maximum size of rotation trial moves.
->>>>>>> 85408a03
-
         translation_move_probability (float): Fraction of moves that are
             translation moves.
-
         nselect (int): Number of trial moves to perform per particle per
             timestep.
 
@@ -1537,22 +1437,12 @@
     """Hard sphere union Monte Carlo.
 
     Args:
-<<<<<<< HEAD
-        d (float): Default maximum size of displacement trial moves
+        default_d (float): Default maximum size of displacement trial moves
             :math:`[\\mathrm{length}]`.
-
-        a (float): Default maximum size of rotation trial moves
+        default_a (float): Default maximum size of rotation trial moves
             :math:`[\\mathrm{dimensionless}]`.
-=======
-        default_d (float): Default maximum size of displacement trial moves
-            (distance units).
-
-        default_a (float): Default maximum size of rotation trial moves.
->>>>>>> 85408a03
-
         translation_move_probability (float): Fraction of moves that are
             translation moves.
-
         nselect (int): Number of trial moves to perform per particle per
             timestep.
 
@@ -1676,22 +1566,12 @@
     """Hard convex spheropolyhedron union Monte Carlo.
 
     Args:
-<<<<<<< HEAD
-        d (float): Default maximum size of displacement trial moves
+        default_d (float): Default maximum size of displacement trial moves
             :math:`[\\mathrm{length}]`.
-
-        a (float): Default maximum size of rotation trial moves
+        default_a (float): Default maximum size of rotation trial moves
             :math:`[\\mathrm{dimensionless}]`.
-=======
-        default_d (float): Default maximum size of displacement trial moves
-            (distance units).
-
-        default_a (float): Default maximum size of rotation trial moves.
->>>>>>> 85408a03
-
         translation_move_probability (float): Fraction of moves that are
             translation moves.
-
         nselect (int): Number of trial moves to perform per particle per
             timestep.
 
@@ -1804,22 +1684,12 @@
     """Hard convex spheropolyhedron union Monte Carlo.
 
     Args:
-<<<<<<< HEAD
-        d (float): Default maximum size of displacement trial moves
+        default_d (float): Default maximum size of displacement trial moves
             :math:`[\\mathrm{length}]`.
-
-        a (float): Default maximum size of rotation trial moves
+        default_a (float): Default maximum size of rotation trial moves
             :math:`[\\mathrm{dimensionless}]`.
-=======
-        default_d (float): Default maximum size of displacement trial moves
-            (distance units).
-
-        default_a (float): Default maximum size of rotation trial moves.
->>>>>>> 85408a03
-
         translation_move_probability (float): Fraction of moves that are
             translation moves.
-
         nselect (int): Number of trial moves to perform per particle per
             timestep.
 
