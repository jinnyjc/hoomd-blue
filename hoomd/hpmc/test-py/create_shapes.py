--- conflicted
+++ resolved
@@ -215,8 +215,6 @@
         # verify that there are no overlaps
         self.assertEqual(self.mc.count_overlaps(), 0);
 
-<<<<<<< HEAD
-=======
     def test_convexpolyhedron_union(self):
         self.mc = hpmc.integrate.convex_polyhedron_union(seed=10);
         self.mc.shape_param.set('A', vertices=[self.cube_verts, self.cube_verts], centers=self.cubes, orientations=self.cube_ors,sweep_radii=self.sweep_radii);
@@ -228,7 +226,6 @@
         # verify that there are no overlaps
         self.assertEqual(self.mc.count_overlaps(), 0);
 
->>>>>>> 451e209c
     def test_convexpolyhedron_union_implicit_new(self):
         self.mc = hpmc.integrate.convex_spheropolyhedron_union(seed=10,implicit=True, depletant_mode='overlap_regions');
         self.mc.shape_param.set('A', vertices=[self.cube_verts, self.cube_verts], centers=self.cubes, orientations=self.cube_ors,sweep_radii=self.sweep_radii);
