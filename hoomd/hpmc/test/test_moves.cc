--- conflicted
+++ resolved
@@ -151,11 +151,7 @@
     UpdateOrder o(max);
     for (unsigned int i = 0 ; i < nsamples; i++)
         {
-<<<<<<< HEAD
-        o.setRandomDirection(i);
-=======
         o.shuffle(i, 10);
->>>>>>> b93186c2
         if (o[0] == 0)
             {
             counts[0]++;
