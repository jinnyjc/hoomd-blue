<<<<<<< HEAD
# Copyright (c) 2009-2017 The Regents of the University of Michigan
=======
# Copyright (c) 2009-2018 The Regents of the University of Michigan
>>>>>>> a4a24a6d
# This file is part of the HOOMD-blue project, released under the BSD 3-Clause License.

""" Apply external fields to HPMC simulations.
"""

from hoomd import _hoomd
from hoomd.hpmc import _hpmc
from hoomd.hpmc import integrate
from hoomd.compute import _compute
import hoomd

## \internal
# \brief Base class for external fields
#
# An external in hoomd_script reflects an ExternalField in c++. It is responsible
# for all high-level management that happens behind the scenes for hoomd_script
# writers. 1) The instance of the c++ extrnal itself is tracked optionally passed
# to the hpmc integrator. While external fields are Compute types and are added
# to the System they will not be enforced unless they are added to the integrator.
# Only one external field can be held by the integrator so if multiple fields are
# required use the external_field_composite class to manage them.
class _external(_compute):
    ## \internal
    # \brief Initialize an empty external.
    #
    # \post nothing is done here yet.
    def __init__(self):
        _compute.__init__(self);
        self.cpp_compute = None;
        # nothing else to do.

class lattice_field(_external):
    R""" Restrain particles on a lattice

    Args:
        mc (:py:mod:`hoomd.hpmc.integrate`): MC integrator.
        position (list): list of positions to restrain each particle (distance units).
        orientation (list): list of orientations to restrain each particle (quaternions).
        k (float): translational spring constant.
        q (float): rotational spring constant.
        symmetry (list): list of equivalent quaternions for the shape.
        composite (bool): Set this to True when this field is part of a :py:class:`external_field_composite`.

    :py:class:`lattice_field` specifies that a harmonic spring is added to every particle:

    .. math::

        V_{i}(r)  = k_r*(r_i-r_{oi})^2 \\
        V_{i}(q)  = k_q*(q_i-q_{oi})^2

    Note:
        1/2 is not included in the formulas, specify your spring constants accordingly.

    * :math:`k_r` - translational spring constant.
    * :math:`r_{o}` - lattice positions (in distance units).
    * :math:`k_q` - rotational spring constant.
    * :math:`q_{o}` - lattice orientations (quaternion)

    Once initialized, the compute provides the following log quantities that can be logged via analyze.log:

    * **lattice_energy** -- total lattice energy
    * **lattice_energy_pp_avg** -- average lattice energy per particle
    * **lattice_energy_pp_sigma** -- standard deviation of the lattice energy per particle
    * **lattice_translational_spring_constant** -- translational spring constant
    * **lattice_rotational_spring_constant** -- rotational spring constant
    * **lattice_num_samples** -- number of samples used to compute the average and standard deviation

    Example::

        mc = hpmc.integrate.sphere(seed=415236);
        hpmc.field.lattice_field(mc=mc, position=fcc_lattice, k=1000.0);
        log = analyze.log(quantities=['lattice_energy'], period=100, filename='log.dat', overwrite=True);

    """
    def __init__(self, mc, position = [], orientation = [], k = 0.0, q = 0.0, symmetry = [], composite=False):
        import numpy
        hoomd.util.print_status_line();
        _external.__init__(self);
        cls = None;
        if not hoomd.context.exec_conf.isCUDAEnabled():
            if isinstance(mc, integrate.sphere):
                cls = _hpmc.ExternalFieldLatticeSphere;
            elif isinstance(mc, integrate.convex_polygon):
                cls = _hpmc.ExternalFieldLatticeConvexPolygon;
            elif isinstance(mc, integrate.simple_polygon):
                cls = _hpmc.ExternalFieldLatticeSimplePolygon;
            elif isinstance(mc, integrate.convex_polyhedron):
                cls = _hpmc.ExternalFieldLatticeConvexPolyhedron;
            elif isinstance(mc, integrate.convex_spheropolyhedron):
                cls = _hpmc.ExternalFieldLatticeSpheropolyhedron;
            elif isinstance(mc, integrate.ellipsoid):
                cls = _hpmc.ExternalFieldLatticeEllipsoid;
            elif isinstance(mc, integrate.convex_spheropolygon):
                cls =_hpmc.ExternalFieldLatticeSpheropolygon;
            elif isinstance(mc, integrate.faceted_sphere):
                cls =_hpmc.ExternalFieldLatticeFacetedSphere;
            elif isinstance(mc, integrate.polyhedron):
                cls =_hpmc.ExternalFieldLatticePolyhedron;
            elif isinstance(mc, integrate.sphinx):
                cls =_hpmc.ExternalFieldLatticeSphinx;
            elif isinstance(mc, integrate.sphere_union):
                cls = _hpmc.ExternalFieldLatticeSphereUnion;
<<<<<<< HEAD
=======
            elif isinstance(mc, integrate.convex_polyhedron_union):
                cls = _hpmc.ExternalFieldLatticeConvexPolyhedronUnion;
>>>>>>> a4a24a6d
            else:
                hoomd.context.msg.error("compute.position_lattice_field: Unsupported integrator.\n");
                raise RuntimeError("Error initializing compute.position_lattice_field");
        else:
            hoomd.context.msg.error("GPU not supported yet")
            raise RuntimeError("Error initializing compute.position_lattice_field");

        self.compute_name = "lattice_field"
        enlist = hoomd.hpmc.data._param.ensure_list;
        self.cpp_compute = cls(hoomd.context.current.system_definition, enlist(position), float(k), enlist(orientation), float(q), enlist(symmetry));
        hoomd.context.current.system.addCompute(self.cpp_compute, self.compute_name)
        if not composite:
            mc.set_external(self);

    def set_references(self, position = [], orientation = []):
        R""" Reset the reference positions or reference orientations.

        Args:
            position (list): list of positions to restrain each particle.
            orientation (list): list of orientations to restrain each particle.

        Example::

            mc = hpmc.integrate.sphere(seed=415236);
            lattice = hpmc.field.lattice_field(mc=mc, position=fcc_lattice, k=1000.0);
            lattice.set_references(position=bcc_lattice)

        """
        import numpy
        hoomd.util.print_status_line();
        enlist = hoomd.hpmc.data._param.ensure_list;
        self.cpp_compute.setReferences(enlist(position), enlist(orientation));

    def set_params(self, k, q):
        R""" Set the translational and rotational spring constants.

        Args:
            k (float): translational spring constant.
            q (float): rotational spring constant.

        Example::

            mc = hpmc.integrate.sphere(seed=415236);
            lattice = hpmc.field.lattice_field(mc=mc, position=fcc_lattice, k=1000.0);
            ks = np.linspace(1000, 0.01, 100);
            for k in ks:
              lattice.set_params(k=k, q=0.0);
              run(1000)

        """
        hoomd.util.print_status_line();
        self.cpp_compute.setParams(float(k), float(q));

    def reset(self, timestep = None):
        R""" Reset the statistics counters.

        Args:
            timestep (int): the timestep to pass into the reset function.

        Example::

            mc = hpmc.integrate.sphere(seed=415236);
            lattice = hpmc.field.lattice_field(mc=mc, position=fcc_lattice, k=1000.0);
            ks = np.linspace(1000, 0.01, 100);
            for k in ks:
              lattice.set_params(k=k, q=0.0);
              lattice.reset();
              run(1000)

        """
        hoomd.util.print_status_line();
        if timestep == None:
            timestep = hoomd.context.current.system.getCurrentTimeStep();
        self.cpp_compute.reset(timestep);

    def get_energy(self):
        R"""    Get the current energy of the lattice field.
                This is a collective call and must be called on all ranks.
        Example::
            mc = hpmc.integrate.sphere(seed=415236);
            lattice = hpmc.field.lattice_field(mc=mc, position=fcc_lattice, k=1000.0);
            run(20000)
            eng = lattice.get_energy()
        """
        hoomd.util.print_status_line();
        timestep = hoomd.context.current.system.getCurrentTimeStep();
        return self.cpp_compute.getEnergy(timestep);

    def get_average_energy(self):
        R"""    Get the average energy per particle of the lattice field.
                This is a collective call and must be called on all ranks.

        Example::
            mc = hpmc.integrate.sphere(seed=415236);
            lattice = hpmc.field.lattice_field(mc=mc, position=fcc_lattice, k=exp(15));
            run(20000)
            avg_eng = lattice.get_average_energy() //  should be about 1.5kT

        """
        hoomd.util.print_status_line();
        timestep = hoomd.context.current.system.getCurrentTimeStep();
        return self.cpp_compute.getAvgEnergy(timestep);

    def get_sigma_energy(self):
        R"""    Gives the standard deviation of the average energy per particle of the lattice field.
                This is a collective call and must be called on all ranks.

        Example::
            mc = hpmc.integrate.sphere(seed=415236);
            lattice = hpmc.field.lattice_field(mc=mc, position=fcc_lattice, k=exp(15));
            run(20000)
            sig_eng = lattice.get_sigma_energy()

        """
        hoomd.util.print_status_line();
        timestep = hoomd.context.current.system.getCurrentTimeStep();
        return self.cpp_compute.getSigma(timestep);

class external_field_composite(_external):
    R""" Manage multiple external fields.

    Args:
        mc (:py:mod:`hoomd.hpmc.integrate`): MC integrator (don't specify a new integrator later, external_field_composite will continue to use the old one)
        fields (list): List of external fields to combine together.

    :py:class:`external_field_composite` allows the user to create and compute multiple
    external fields. Once created use :py:meth:`add_field` to add a new field.

    Once initialized, the compute provides a log quantities that other external
    fields create. See those external fields to find the quantities.

    Examples::

        mc = hpmc.integrate.shape(...);
        walls = hpmc.compute.walls(...)
        lattice = hpmc.compute.lattice(...)
        composite_field = hpmc.compute.external_field_composite(mc, fields=[walls, lattice])

    """
    def __init__(self, mc, fields = None):
        _external.__init__(self);
        cls = None;
        if not hoomd.context.exec_conf.isCUDAEnabled():
            if isinstance(mc, integrate.sphere):
                cls = _hpmc.ExternalFieldCompositeSphere;
            elif isinstance(mc, integrate.convex_polygon):
                cls = _hpmc.ExternalFieldCompositeConvexPolygon;
            elif isinstance(mc, integrate.simple_polygon):
                cls = _hpmc.ExternalFieldCompositeSimplePolygon;
            elif isinstance(mc, integrate.convex_polyhedron):
                cls = _hpmc.ExternalFieldCompositeConvexPolyhedron;
            elif isinstance(mc, integrate.convex_spheropolyhedron):
                cls = _hpmc.ExternalFieldCompositeSpheropolyhedron;
            elif isinstance(mc, integrate.ellipsoid):
                cls = _hpmc.ExternalFieldCompositeEllipsoid;
            elif isinstance(mc, integrate.convex_spheropolygon):
                cls =_hpmc.ExternalFieldCompositeSpheropolygon;
            elif isinstance(mc, integrate.faceted_sphere):
                cls =_hpmc.ExternalFieldCompositeFacetedSphere;
            elif isinstance(mc, integrate.polyhedron):
                cls =_hpmc.ExternalFieldCompositePolyhedron;
            elif isinstance(mc, integrate.sphinx):
                cls =_hpmc.ExternalFieldCompositeSphinx;
            elif isinstance(mc, integrate.sphere_union):
                cls = _hpmc.ExternalFieldCompositeSphereUnion;
<<<<<<< HEAD
=======
            elif isinstance(mc, integrate.convex_polyhedron_union):
                cls = _hpmc.ExternalFieldCompositeConvexPolyhedronUnion;
>>>>>>> a4a24a6d
            else:
                hoomd.context.msg.error("compute.position_lattice_field: Unsupported integrator.\n");
                raise RuntimeError("Error initializing compute.position_lattice_field");
        else:
            hoomd.context.msg.error("GPU not supported yet")
            raise RuntimeError("Error initializing compute.position_lattice_field");

        self.compute_name = "composite_field"
        self.cpp_compute = cls(hoomd.context.current.system_definition);
        hoomd.context.current.system.addCompute(self.cpp_compute, self.compute_name);

        mc.set_external(self);

        if not fields is None:
            self.add_field(fields=fields);

    def add_field(self, fields):
        R""" Add an external field to the ensemble.

        Args:
            fields (list): list of fields to add

        Example::

            mc = hpmc.integrate.shape(...);
            composite_field = hpmc.compute.external_field_composite(mc)
            walls = hpmc.compute.walls(..., setup=False)
            lattice = hpmc.compute.lattice(..., setup=False)
            composite_field.add_field(fields=[walls, lattice])

        """
        if not type(fields) == list:
            fields = list(fields);
        for field in fields:
            self.cpp_compute.addExternal(field.cpp_compute);

class wall(_external):
    R""" Manage walls (an external field type).

    Args:
        mc (:py:mod:`hoomd.hpmc.integrate`):MC integrator.
        composite (bool): Set this to True when this field is part of a :py:class:`external_field_composite`.

    :py:class:`wall` allows the user to implement one or more walls. If multiple walls are added, then particles are
    confined by the INTERSECTION of all of these walls. In other words, particles are confined by all walls if they
    independently satisfy the confinement condition associated with each separate wall.
    Once you've created an instance of this class, use :py:meth:`add_sphere_wall`
    to add a new spherical wall, :py:meth:`add_cylinder_wall` to add a new cylindrical wall, or
    :py:meth:`add_plane_wall` to add a new plane wall.

    Specialized overlap checks have been written for supported combinations of wall types and particle shapes.
    These combinations are:
    * Sphere particles: sphere walls, cylinder walls, plane walls
    * Convex polyhedron particles: sphere walls, cylinder walls, plane walls
    * Convex spheropolyhedron particles: sphere walls

    Once initialized, the compute provides the following log quantities that can be logged via :py:class:`hoomd.analyze.log`:

    * **hpmc_wall_volume** : the volume associated with the intersection of implemented walls. This number is only meaningful
      if the user has initially provided it through :py:meth:`set_volume`. It will subsequently change when
      the box is resized and walls are scaled appropriately.
    * **hpmc_wall_sph_rsq-i** : the squared radius of the spherical wall indexed by i, beginning at 0 in the order the sphere
      walls were added to the system.
    * **hpmc_wall_cyl_rsq-i** : the squared radius of the cylindrical wall indexed by i, beginning at 0 in the order the
      cylinder walls were added to the system.

    Example::

        mc = hpmc.integrate.sphere(seed = 415236);
        ext_wall = hpmc.compute.wall(mc);
        ext_wall.add_sphere_wall(radius = 1.0, origin = [0, 0, 0], inside = True);
        ext_wall.set_volume(4./3.*np.pi);
        log = analyze.log(quantities=['hpmc_wall_volume','hpmc_wall_sph_rsq-0'], period=100, filename='log.dat', overwrite=True);

    """

    index=0;

    def __init__(self, mc, composite=False):
        hoomd.util.print_status_line();
        _external.__init__(self);
        # create the c++ mirror class
        cls = None;
        self.compute_name = "wall-"+str(wall.index)
        wall.index+=1
        if not hoomd.context.exec_conf.isCUDAEnabled():
            if isinstance(mc, integrate.sphere):
                cls = _hpmc.WallSphere;
            elif isinstance(mc, integrate.convex_polyhedron):
                cls = _hpmc.WallConvexPolyhedron;
<<<<<<< HEAD
=======
            elif isinstance(mc, integrate.convex_spheropolyhedron):
                cls = _hpmc.WallSpheropolyhedron;
>>>>>>> a4a24a6d
            else:
                hoomd.context.msg.error("compute.wall: Unsupported integrator.\n");
                raise RuntimeError("Error initializing compute.wall");
        else:
            hoomd.context.msg.error("GPU not supported yet")
            raise RuntimeError("Error initializing compute.wall");

        self.cpp_compute = cls(hoomd.context.current.system_definition, mc.cpp_integrator);
        hoomd.context.current.system.addCompute(self.cpp_compute, self.compute_name);

        if not composite:
            mc.set_external(self);

    def count_overlaps(self, exit_early=False):
        R""" Count the overlaps associated with the walls.

        Args:
            exit_early (bool): When True, stop counting overlaps after the first one is found.

        Returns:
            The number of overlaps associated with the walls

        A particle "overlaps" with a wall if it fails to meet the confinement condition associated with the wall.

        Example:

            mc = hpmc.integrate.sphere(seed = 415236);
            ext_wall = hpmc.compute.wall(mc);
            ext_wall.add_sphere_wall(radius = 1.0, origin = [0, 0, 0], inside = True);
            run(100)
            num_overlaps = ext_wall.count_overlaps();

        """
        hoomd.util.print_status_line();
        return self.cpp_compute.countOverlaps(hoomd.context.current.system.getCurrentTimeStep(), exit_early);

    def add_sphere_wall(self, radius, origin, inside = True):
        R""" Add a spherical wall to the simulation.

        Args:
            radius (float): radius of spherical wall
            origin (tuple): origin (center) of spherical wall.
            inside (bool): When True, particles are CONFINED by the wall if they exist entirely inside the sphere (in the portion of connected space that contains the origin).
                           When False, then particles are CONFINED by the wall if they exist entirely outside the sphere (in the portion of connected space that does not contain the origin).

        Quick Example::

            mc = hpmc.integrate.sphere(seed = 415236);
            ext_wall = hpmc.compute.wall(mc);
            ext_wall.add_sphere_wall(radius = 1.0, origin = [0, 0, 0], inside = True);

        """
        hoomd.util.print_status_line();
        self.cpp_compute.AddSphereWall(_hpmc.make_sphere_wall(radius, origin, inside));

    def set_sphere_wall(self, index, radius, origin, inside = True):
        R""" Change the parameters associated with a particular sphere wall.

        Args:
            index (int): index of the sphere wall to be modified. indices begin at 0 in the order the sphere walls were added to the system.
            radius (float): New radius of spherical wall
            origin (tuple): New origin (center) of spherical wall.
            inside (bool): New confinement condition. When True, particles are CONFINED by the wall if they exist entirely inside the sphere (in the portion of connected space that contains the origin).
                           When False, then particles are CONFINED by the wall if they exist entirely outside the sphere (in the portion of connected space that does not contain the origin).

        Example::

            mc = hpmc.integrate.sphere(seed = 415236);
            ext_wall = hpmc.compute.wall(mc);
            ext_wall.add_sphere_wall(radius = 1.0, origin = [0, 0, 0], inside = True);
            ext_wall.set_sphere_wall(index = 0, radius = 3.0, origin = [0, 0, 0], inside = True);

        """
        hoomd.util.print_status_line();
        self.cpp_compute.SetSphereWallParameter(index, _hpmc.make_sphere_wall(radius, origin, inside));

    def get_sphere_wall_param(self, index, param):
        R""" Access a parameter associated with a particular sphere wall.

        Args:
            index (int): index of the sphere wall to be accessed. indices begin at 0 in the order the sphere walls were added to the system.
            param (str): name of parameter to be accessed. options are "rsq" (squared radius of sphere wall), "origin" (origin of sphere wall), and "inside" (confinement condition associated with sphere wall)

        Returns:
            Value of queried parameter.

        Example::

            mc = hpmc.integrate.sphere(seed = 415236);
            ext_wall = hpmc.compute.wall(mc);
            ext_wall.add_sphere_wall(radius = 1.0, origin = [0, 0, 0], inside = True);
            rsq = ext_wall.get_sphere_wall_param(index = 0, param = "rsq");

        """
        hoomd.util.print_status_line();
        t = self.cpp_compute.GetSphereWallParametersPy(index);
        if param == "rsq":
            return t[0];
        elif param == "origin":
            return t[1];
        elif param == "inside":
            return t[2];
        else:
            hoomd.context.msg.error("compute.wall.get_sphere_wall_param: Parameter type is not valid. Choose from rsq, origin, inside.");
            raise RuntimeError("Error: compute.wall");

    def remove_sphere_wall(self, index):
        R""" Remove a particular sphere wall from the simulation.

        Args:
            index (int): index of the sphere wall to be removed. indices begin at 0 in the order the sphere walls were added to the system.

        Quick Example::

            mc = hpmc.integrate.sphere(seed = 415236);
            ext_wall = hpmc.compute.wall(mc);
            ext_wall.add_sphere_wall(radius = 1.0, origin = [0, 0, 0], inside = True);
            ext_wall.remove_sphere_wall(index = 0);

        """
        hoomd.util.print_status_line();
        self.cpp_compute.RemoveSphereWall(index);

    def get_num_sphere_walls(self):
        R""" Get the current number of sphere walls in the simulation.

        Returns: the current number of sphere walls in the simulation

        Example::

            mc = hpmc.integrate.sphere(seed = 415236);
            ext_wall = hpmc.compute.wall(mc);
            ext_wall.add_sphere_wall(radius = 1.0, origin = [0, 0, 0], inside = True);
            num_sph_walls = ext_wall.get_num_sphere_walls();

        """
        hoomd.util.print_status_line();
        return self.cpp_compute.getNumSphereWalls();

    def add_cylinder_wall(self, radius, origin, orientation, inside = True):
        R""" Add a cylindrical wall to the simulation.

        Args:
            radius (float): radius of cylindrical wall
            origin (tuple): origin (center) of cylindrical wall
            orientation (tuple): vector that defines the direction of the long axis of the cylinder. will be normalized automatically by hpmc.
            inside (bool): When True, then particles are CONFINED by the wall if they exist entirely inside the cylinder (in the portion of connected space that contains the origin).
                           When False, then particles are CONFINED by the wall if they exist entirely outside the cylinder (in the portion of connected space that does not contain the origin). DEFAULTS to True.

        Example::

            mc = hpmc.integrate.sphere(seed = 415236);
            ext_wall = hpmc.compute.wall(mc);
            ext_wall.add_cylinder_wall(radius = 1.0, origin = [0, 0, 0], orientation = [0, 0, 1], inside = True);

        """

        hoomd.util.print_status_line();
        param = _hpmc.make_cylinder_wall(radius, origin, orientation, inside);
        self.cpp_compute.AddCylinderWall(param);

    def set_cylinder_wall(self, index, radius, origin, orientation, inside = True):
        R""" Change the parameters associated with a particular cylinder wall.

        Args:
            index (int): index of the cylinder wall to be modified. indices begin at 0 in the order the cylinder walls were added to the system.
            radius (float): New radius of cylindrical wall
            origin (tuple): New origin (center) of cylindrical wall
            orientation (tuple): New vector that defines the direction of the long axis of the cylinder. will be normalized automatically by hpmc.
            inside (bool): New confinement condition. When True, then particles are CONFINED by the wall if they exist entirely inside the cylinder (in the portion of connected space that contains the origin).
                           When False, then particles are CONFINED by the wall if they exist entirely outside the cylinder (in the portion of connected space that does not contain the origin). DEFAULTS to True.


        Example::

            mc = hpmc.integrate.sphere(seed = 415236);
            ext_wall = hpmc.compute.wall(mc);
            ext_wall.add_cylinder_wall(radius = 1.0, origin = [0, 0, 0], orientation = [0, 0, 1], inside = True);
            ext_wall.set_cylinder_wall(index = 0, radius = 3.0, origin = [0, 0, 0], orientation = [0, 0, 1], inside = True);

        """
        hoomd.util.print_status_line();
        param = _hpmc.make_cylinder_wall(radius, origin, orientation, inside)
        self.cpp_compute.SetCylinderWallParameter(index, param);

    def get_cylinder_wall_param(self, index, param):
        R""" Access a parameter associated with a particular cylinder wall.

        Args:
            index (int): index of the cylinder wall to be accessed. indices begin at 0 in the order the cylinder walls were added to the system.
            param (str): name of parameter to be accessed. options are "rsq" (squared radius of cylinder wall), "origin" (origin of cylinder wall), "orientation" (orientation of cylinder wall),
                         and "inside" (confinement condition associated with cylinder wall).

        Returns:
            Value of queried parameter.

        Example::

            mc = hpmc.integrate.sphere(seed = 415236);
            ext_wall = hpmc.compute.wall(mc);
            ext_wall.add_cylinder_wall(radius = 1.0, origin = [0, 0, 0], orientation = [0, 0, 1], inside = True);
            rsq = ext_wall.get_cylinder_wall_param(index = 0, param = "rsq");

        """
        hoomd.util.print_status_line();
        t = self.cpp_compute.GetCylinderWallParametersPy(index);
        if param == "rsq":
            return t[0];
        elif param == "origin":
            return t[1];
        elif param == "orientation":
            return t[2];
        elif param == "inside":
            return t[3];
        else:
            hoomd.context.msg.error("compute.wall.get_cylinder_wall_param: Parameter type is not valid. Choose from rsq, origin, orientation, inside.");
            raise RuntimeError("Error: compute.wall");

    def remove_cylinder_wall(self, index):
        R""" Remove a particular cylinder wall from the simulation.

        Args:
            index (int): index of the cylinder wall to be removed. indices begin at 0 in the order the cylinder walls were added to the system.

        Example::

            mc = hpmc.integrate.sphere(seed = 415236);
            ext_wall = hpmc.compute.wall(mc);
            ext_wall.add_cylinder_wall(radius = 1.0, origin = [0, 0, 0], orientation = [0, 0, 1], inside = True);
            ext_wall.remove_cylinder_wall(index = 0);

        """
        hoomd.util.print_status_line();
        self.cpp_compute.RemoveCylinderWall(index);

    def get_num_cylinder_walls(self):
        R""" Get the current number of cylinder walls in the simulation.

        Returns:
            The current number of cylinder walls in the simulation.

        Example::

            mc = hpmc.integrate.sphere(seed = 415236);
            ext_wall = hpmc.compute.wall(mc);
            ext_wall.add_cylinder_wall(radius = 1.0, origin = [0, 0, 0], orientation = [0, 0, 1], inside = True);
            num_cyl_walls = ext_wall.get_num_cylinder_walls();

        """
        hoomd.util.print_status_line();
        return self.cpp_compute.getNumCylinderWalls();

    def add_plane_wall(self, normal, origin):
        R""" Add a plane wall to the simulation.

        Args:
            normal (tuple): vector normal to the plane. this, in combination with a point on the plane, defines the plane entirely. It will be normalized automatically by hpmc.
                            The direction of the normal vector defines the confinement condition associated with the plane wall. If every part of a particle exists in the halfspace into which the normal points, then that particle is CONFINED by the plane wall.
            origin (tuple): a point on the plane wall. this, in combination with the normal vector, defines the plane entirely.

        Example::

            mc = hpmc.integrate.sphere(seed = 415236);
            ext_wall = hpmc.compute.wall(mc);
            ext_wall.add_plane_wall(normal = [0, 0, 1], origin = [0, 0, 0]);

        """
        hoomd.util.print_status_line();
        self.cpp_compute.AddPlaneWall(_hpmc.make_plane_wall(normal, origin, True));

    def set_plane_wall(self, index, normal, origin):
        R""" Change the parameters associated with a particular plane wall.

        Args:
            index (int): index of the plane wall to be modified. indices begin at 0 in the order the plane walls were added to the system.
            normal (tuple): new vector normal to the plane. this, in combination with a point on the plane, defines the plane entirely. It will be normalized automatically by hpmc.
                            The direction of the normal vector defines the confinement condition associated with the plane wall. If every part of a particle exists in the halfspace into which the normal points, then that particle is CONFINED by the plane wall.
            origin (tuple): new point on the plane wall. this, in combination with the normal vector, defines the plane entirely.

        Example::

            mc = hpmc.integrate.sphere(seed = 415236);
            ext_wall = hpmc.compute.wall(mc);
            ext_wall.add_plane_wall(normal = [0, 0, 1], origin = [0, 0, 0]);
            ext_wall.set_plane_wall(index = 0, normal = [0, 0, 1], origin = [0, 0, 1]);

        """
        hoomd.util.print_status_line();
        self.cpp_compute.SetPlaneWallParameter(index, _hpmc.make_plane_wall(normal, origin, True));

    def get_plane_wall_param(self, index, param):
        R""" Access a parameter associated with a particular plane wall.

        Args:
            index (int): index of the plane wall to be accessed. indices begin at 0 in the order the plane walls were added to the system.
            param (str): name of parameter to be accessed. options are "normal" (vector normal to the plane wall), and "origin" (point on the plane wall)

        Returns:
            Value of queried parameter.

        Example::

            mc = hpmc.integrate.sphere(seed = 415236);
            ext_wall = hpmc.compute.wall(mc);
            ext_wall.add_plane_wall(normal = [0, 0, 1], origin = [0, 0, 0]);
            n = ext_wall.get_plane_wall_param(index = 0, param = "normal");

        """
        hoomd.util.print_status_line();
        t = self.cpp_compute.GetPlaneWallParametersPy(index);
        if param == "normal":
            return t[0];
        elif param == "origin":
            return t[1];
        else:
            hoomd.context.msg.error("compute.wall.get_plane_wall_param: Parameter type is not valid. Choose from normal, origin.");
            raise RuntimeError("Error: compute.wall");

    def remove_plane_wall(self, index):
        R""" Remove a particular plane wall from the simulation.

        Args:
            index (int): index of the plane wall to be removed. indices begin at 0 in the order the plane walls were added to the system.

        Example::

            mc = hpmc.integrate.sphere(seed = 415236);
            ext_wall = hpmc.compute.wall(mc);
            ext_wall.add_plane_wall(normal = [0, 0, 1], origin = [0, 0, 0]);
            ext_wall.remove_plane_wall(index = 0);

        """
        hoomd.util.print_status_line();
        self.cpp_compute.RemovePlaneWall(index);

    def get_num_plane_walls(self):
        R""" Get the current number of plane walls in the simulation.

        Returns:
            The current number of plane walls in the simulation.

        Example::

            mc = hpmc.integrate.sphere(seed = 415236);
            ext_wall = hpmc.compute.wall(mc);
            ext_wall.add_plane_wall(normal = [0, 0, 1], origin = [0, 0, 0]);
            num_plane_walls = ext_wall.get_num_plane_walls();

        """
        hoomd.util.print_status_line();
        return self.cpp_compute.getNumPlaneWalls();

    def set_volume(self, volume):
        R""" Set the volume associated with the intersection of all walls in the system.

        This number will subsequently change when the box is resized and walls are scaled appropriately.

        Example::

            mc = hpmc.integrate.sphere(seed = 415236);
            ext_wall = hpmc.compute.wall(mc);
            ext_wall.add_sphere_wall(radius = 1.0, origin = [0, 0, 0], inside = True);
            ext_wall.set_volume(4./3.*np.pi);

        """
        hoomd.util.print_status_line();
        self.cpp_compute.setVolume(volume);

    def get_volume(self):
        R""" Get the current volume associated with the intersection of all walls in the system.

        If this quantity has not previously been set by the user, this returns a meaningless value.

        Returns:
            The current volume associated with the intersection of all walls in the system.

        Example::

            mc = hpmc.integrate.sphere(seed = 415236);
            ext_wall = hpmc.compute.wall(mc);
            ext_wall.add_sphere_wall(radius = 1.0, origin = [0, 0, 0], inside = True);
            ext_wall.set_volume(4./3.*np.pi);
            run(100)
            curr_vol = ext_wall.get_volume();

        """
        hoomd.util.print_status_line();
        return self.cpp_compute.getVolume();

    def get_curr_box(self):
        R""" Get the simulation box that the wall class is currently storing.

        Returns:
            The boxdim object that the wall class is currently storing.

        Example::

            mc = hpmc.integrate.sphere(seed = 415236);
            ext_wall = hpmc.compute.wall(mc);
            ext_wall.add_sphere_wall(radius = 1.0, origin = [0, 0, 0], inside = True);
            ext_wall.set_volume(4./3.*np.pi);
            run(100)
            curr_box = ext_wall.get_curr_box();

        """
        hoomd.util.print_status_line();
        return hoomd.data.boxdim(Lx=self.cpp_compute.GetCurrBoxLx(),
                           Ly=self.cpp_compute.GetCurrBoxLy(),
                           Lz=self.cpp_compute.GetCurrBoxLz(),
                           xy=self.cpp_compute.GetCurrBoxTiltFactorXY(),
                           xz=self.cpp_compute.GetCurrBoxTiltFactorXZ(),
                           yz=self.cpp_compute.GetCurrBoxTiltFactorYZ());

    def set_curr_box(self, Lx = None, Ly = None, Lz = None, xy = None, xz = None, yz = None):
        R""" Set the simulation box that the wall class is currently storing.

        You may want to set this independently so that you can cleverly control whether or not the walls actually scale in case you manually resize your simulation box.
        The walls scale automatically when they get the signal that the global box, associated with the system definition, has scaled. They do so, however, with a scale factor associated with
        the ratio of the volume of the global box to the volume of the box that the walls class is currently storing. (After the scaling the box that the walls class is currently storing is updated appropriately.)
        If you want to change the simulation box WITHOUT scaling the walls, then, you must first update the simulation box that the walls class is storing, THEN update the global box associated with the system definition.

        Example::

            init_box = hoomd.data.boxdim(L=10, dimensions=3);
            snap = hoomd.data.make_snapshot(N=1, box=init_box, particle_types=['A']);
            system = hoomd.init.read_snapshot(snap);
            system.particles[0].position = [0,0,0];
            system.particles[0].type = 'A';
            mc = hpmc.integrate.sphere(seed = 415236);
            mc.shape_param.set('A', diameter = 2.0);
            ext_wall = hpmc.compute.wall(mc);
            ext_wall.add_sphere_wall(radius = 3.0, origin = [0, 0, 0], inside = True);
            ext_wall.set_curr_box(Lx=2.0*init_box.Lx, Ly=2.0*init_box.Ly, Lz=2.0*init_box.Lz, xy=init_box.xy, xz=init_box.xz, yz=init_box.yz);
            system.sysdef.getParticleData().setGlobalBox(ext_wall.get_curr_box()._getBoxDim())

        """
        # much of this is from hoomd's update.py box_resize class
        hoomd.util.print_status_line();
        if Lx is None and Ly is None and Lz is None and xy is None and xz is None and yz is None:
            hoomd.context.msg.warning("compute.wall.set_curr_box: Ignoring request to set the wall's box without parameters\n")
            return

        # setup arguments
        if Lx is None:
            Lx = self.cpp_compute.GetCurrBoxLx();
        if Ly is None:
            Ly = self.cpp_compute.GetCurrBoxLy();
        if Lz is None:
            Lz = self.cpp_compute.GetCurrBoxLz();

        if xy is None:
            xy = self.cpp_compute.GetCurrBoxTiltFactorXY();
        if xz is None:
            xz = self.cpp_compute.GetCurrBoxTiltFactorXZ();
        if yz is None:
            yz = self.cpp_compute.GetCurrBoxTiltFactorYZ();

        self.cpp_compute.SetCurrBox(Lx, Ly, Lz, xy, xz, yz);

class frenkel_ladd_energy(_compute):
    R""" Compute the Frenkel-Ladd Energy of a crystal.

    Args:
        ln_gamma (float): log of the translational spring constant
        q_factor (float): scale factor between the translational spring constant and rotational spring constant
        r0 (list): reference lattice positions
        q0 (list): reference lattice orientations
        drift_period (int): period call the remove drift updater

    :py:class:`frenkel_ladd_energy` interacts with :py:class:`.lattice_field`
    and :py:class:`hoomd.hpmc.update.remove_drift`.

    Once initialized, the compute provides the log quantities from the :py:class:`lattice_field`.

    Example::

        mc = hpmc.integrate.convex_polyhedron(seed=seed);
        mc.shape_param.set("A", vertices=verts)
        mc.set_params(d=0.005, a=0.005)
        #set the FL parameters
        fl = hpmc.compute.frenkel_ladd_energy(mc=mc, ln_gamma=0.0, q_factor=10.0, r0=rs, q0=qs, drift_period=1000)

    """
    def __init__(   self,
                    mc,
                    ln_gamma,
                    q_factor,
                    r0,
                    q0,
                    drift_period,
                    symmetry = []
                ):
        import math
        import numpy
        hoomd.util.print_status_line();
        # initialize base class
        _compute.__init__(self);

        if type(r0) == numpy.ndarray:
            self.lattice_positions = r0.tolist();
        else:
            self.lattice_positions = list(r0);

        if type(q0) == numpy.ndarray:
            self.lattice_orientations = q0.tolist();
        else:
            self.lattice_orientations = list(q0);


        self.mc = mc;
        self.q_factor = q_factor;
        self.trans_spring_const = math.exp(ln_gamma);
        self.rotat_spring_const = self.q_factor*self.trans_spring_const;
        self.lattice = lattice_field(   self.mc,
                                        position = self.lattice_positions,
                                        orientation = self.lattice_orientations,
                                        k = self.trans_spring_const,
                                        q = self.rotat_spring_const,
                                        symmetry=symmetry);
        self.remove_drift = hoomd.hpmc.update.remove_drift(self.mc, self.lattice, period=drift_period);

    def reset_statistics(self):
        R""" Reset the statistics counters.

        Example::

            mc = hpmc.integrate.sphere(seed=415236);
            fl = hpmc.compute.frenkel_ladd_energy(mc=mc, ln_gamma=0.0, q_factor=10.0, r0=rs, q0=qs, drift_period=1000)
            ks = np.linspace(1000, 0.01, 100);
            for k in ks:
              fl.set_params(ln_gamma=math.log(k), q_factor=10.0);
              fl.reset_statistics();
              run(1000)

        """
        hoomd.util.print_status_line();
        self.lattice.reset(0);

    def set_params(self, ln_gamma = None, q_factor = None):
        R""" Set the Frenkel-Ladd parameters.

        Args:
            ln_gamma (float): log of the translational spring constant
            q_factor (float): scale factor between the translational spring constant and rotational spring constant

        Example::

            mc = hpmc.integrate.sphere(seed=415236);
            fl = hpmc.compute.frenkel_ladd_energy(mc=mc, ln_gamma=0.0, q_factor=10.0, r0=rs, q0=qs, drift_period=1000)
            ks = np.linspace(1000, 0.01, 100);
            for k in ks:
              fl.set_params(ln_gamma=math.log(k), q_factor=10.0);
              fl.reset_statistics();
              run(1000)

        """
        import math
        hoomd.util.print_status_line();
        if not q_factor is None:
            self.q_factor = q_factor;
        if not ln_gamma is None:
            self.trans_spring_const = math.exp(ln_gamma);
        self.rotat_spring_const = self.q_factor*self.trans_spring_const;
        self.lattice.set_params(self.trans_spring_const, self.rotat_spring_const);

class callback(_external):
    R""" Use a python-defined energy function in MC integration

    Args:

        mc (:py:mod:`hoomd.hpmc.integrate`): MC integrator.
        callback (callable): A python function to evaluate the energy of a configuration
        composite (bool): True if this evaluator is part of a composite external field

    Example::

          def energy(snapshot):
              # evaluate the energy in a linear potential gradient along the x-axis
              gradient = (5,0,0)
              e = 0
              for p in snap.particles.position:
                  e -= numpy.dot(gradient,p)
              return e

          mc = hpmc.integrate.sphere(seed=415236);
          mc.shape_param.set('A',diameter=1.0)
          hpmc.field.callback(mc=mc, energy_function=energy);
          run(100)
    """
    def __init__(self, mc, energy_function, composite=False):
        hoomd.util.print_status_line();
        _external.__init__(self);
        cls = None;
        if not hoomd.context.exec_conf.isCUDAEnabled():
            if isinstance(mc, integrate.sphere):
                cls = _hpmc.ExternalCallbackSphere;
            elif isinstance(mc, integrate.convex_polygon):
                cls = _hpmc.ExternalCallbackConvexPolygon;
            elif isinstance(mc, integrate.simple_polygon):
                cls = _hpmc.ExternalCallbackSimplePolygon;
            elif isinstance(mc, integrate.convex_polyhedron):
                cls = _hpmc.ExternalCallbackConvexPolyhedron;
            elif isinstance(mc, integrate.convex_spheropolyhedron):
                cls = _hpmc.ExternalCallbackSpheropolyhedron;
            elif isinstance(mc, integrate.ellipsoid):
                cls = _hpmc.ExternalCallbackEllipsoid;
            elif isinstance(mc, integrate.convex_spheropolygon):
                cls =_hpmc.ExternalCallbackSpheropolygon;
            elif isinstance(mc, integrate.faceted_sphere):
                cls =_hpmc.ExternalCallbackFacetedSphere;
            elif isinstance(mc, integrate.polyhedron):
                cls =_hpmc.ExternalCallbackPolyhedron;
            elif isinstance(mc, integrate.sphinx):
                cls =_hpmc.ExternalCallbackSphinx;
            elif isinstance(mc, integrate.sphere_union):
                cls = _hpmc.ExternalCallbackSphereUnion;
            else:
                hoomd.context.msg.error("hpmc.field.callback: Unsupported integrator.\n");
                raise RuntimeError("Error initializing python callback");
        else:
            hoomd.context.msg.error("GPU not supported")
            raise RuntimeError("Error initializing hpmc.field.callback");

        self.compute_name = "callback"
        self.cpp_compute = cls(hoomd.context.current.system_definition, energy_function)
        hoomd.context.current.system.addCompute(self.cpp_compute, self.compute_name)
        if not composite:
            mc.set_external(self);<|MERGE_RESOLUTION|>--- conflicted
+++ resolved
@@ -1,8 +1,4 @@
-<<<<<<< HEAD
-# Copyright (c) 2009-2017 The Regents of the University of Michigan
-=======
 # Copyright (c) 2009-2018 The Regents of the University of Michigan
->>>>>>> a4a24a6d
 # This file is part of the HOOMD-blue project, released under the BSD 3-Clause License.
 
 """ Apply external fields to HPMC simulations.
@@ -105,11 +101,8 @@
                 cls =_hpmc.ExternalFieldLatticeSphinx;
             elif isinstance(mc, integrate.sphere_union):
                 cls = _hpmc.ExternalFieldLatticeSphereUnion;
-<<<<<<< HEAD
-=======
             elif isinstance(mc, integrate.convex_polyhedron_union):
                 cls = _hpmc.ExternalFieldLatticeConvexPolyhedronUnion;
->>>>>>> a4a24a6d
             else:
                 hoomd.context.msg.error("compute.position_lattice_field: Unsupported integrator.\n");
                 raise RuntimeError("Error initializing compute.position_lattice_field");
@@ -275,11 +268,8 @@
                 cls =_hpmc.ExternalFieldCompositeSphinx;
             elif isinstance(mc, integrate.sphere_union):
                 cls = _hpmc.ExternalFieldCompositeSphereUnion;
-<<<<<<< HEAD
-=======
             elif isinstance(mc, integrate.convex_polyhedron_union):
                 cls = _hpmc.ExternalFieldCompositeConvexPolyhedronUnion;
->>>>>>> a4a24a6d
             else:
                 hoomd.context.msg.error("compute.position_lattice_field: Unsupported integrator.\n");
                 raise RuntimeError("Error initializing compute.position_lattice_field");
@@ -370,11 +360,8 @@
                 cls = _hpmc.WallSphere;
             elif isinstance(mc, integrate.convex_polyhedron):
                 cls = _hpmc.WallConvexPolyhedron;
-<<<<<<< HEAD
-=======
             elif isinstance(mc, integrate.convex_spheropolyhedron):
                 cls = _hpmc.WallSpheropolyhedron;
->>>>>>> a4a24a6d
             else:
                 hoomd.context.msg.error("compute.wall: Unsupported integrator.\n");
                 raise RuntimeError("Error initializing compute.wall");
