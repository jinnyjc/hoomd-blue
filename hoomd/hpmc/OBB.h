// Copyright (c) 2009-2017 The Regents of the University of Michigan
// This file is part of the HOOMD-blue project, released under the BSD 3-Clause License.

// Maintainer: jglaser

#include "hoomd/HOOMDMath.h"
#include "hoomd/VectorMath.h"
#include "hoomd/AABB.h"

#include <algorithm>
#include <cfloat>

#ifndef __OBB_H__
#define __OBB_H__

#ifndef NVCC
#include "hoomd/extern/Eigen/Dense"
#include "hoomd/extern/Eigen/Eigenvalues"

#include "hoomd/extern/quickhull/QuickHull.hpp"
#endif

/*! \file OBB.h
    \brief Basic OBB routines
*/

// need to declare these class methods with __device__ qualifiers when building in nvcc
// DEVICE is __host__ __device__ when included in nvcc and blank when included into the host compiler
#undef DEVICE

#ifdef NVCC
#define DEVICE __device__
#else
#define DEVICE __attribute__((always_inline))
#endif

// Check against zero with absolute tolerance
#define CHECK_ZERO(x, abs_tol) ((x < abs_tol && x >= 0) || (-x < abs_tol && x < 0))

namespace hpmc
{

namespace detail
{

/*! \addtogroup overlap
    @{
*/

//! Axis aligned bounding box
/*! An OBB represents a bounding volume defined by an axis-aligned bounding box. It is stored as plain old data
    with a lower and upper bound. This is to make the most common operation of OBB overlap testing fast.

    Do not access data members directly. OBB uses SSE and AVX optimizations and the internal data format changes.
    It also changes between the CPU and GPU. Instead, use the accessor methods getLower(), getUpper() and getPosition().

    Operations are provided as free functions to perform the following operations:

    - merge()
    - overlap()
*/
struct OBB
    {
    vec3<OverlapReal> lengths; // half-axes
    vec3<OverlapReal> center;
    quat<OverlapReal> rotation;
    unsigned int mask;
    unsigned int is_sphere;

    //! Default construct a 0 OBB
    DEVICE OBB() : mask(1), is_sphere(0) {}

    //! Construct an OBB from a sphere
    /*! \param _position Position of the sphere
        \param radius Radius of the sphere
    */
    DEVICE OBB(const vec3<OverlapReal>& _position, OverlapReal radius)
        {
        lengths = vec3<OverlapReal>(radius,radius,radius);
        center = _position;
        mask = 1;
        is_sphere = 1;
        }

    DEVICE OBB(const detail::AABB& aabb)
        {
        lengths = OverlapReal(0.5)*(vec3<OverlapReal>(aabb.getUpper())-vec3<OverlapReal>(aabb.getLower()));
        center = aabb.getPosition();
        mask = 1;
        is_sphere = 0;
        }

    //! Construct an OBB from an AABB
    //! Get the OBB's position
    DEVICE vec3<OverlapReal> getPosition() const
        {
        return center;
        }

    //! Return true if this OBB is a sphere
    DEVICE bool isSphere() const
        {
        return is_sphere;
        }

    //! Get list of OBB corners
    std::vector<vec3<OverlapReal> > getCorners() const
        {
        std::vector< vec3<OverlapReal> > corners(8);

        rotmat3<OverlapReal> r(conj(rotation));
        corners[0] = center + r.row0*lengths.x + r.row1*lengths.y + r.row2*lengths.z;
        corners[1] = center - r.row0*lengths.x + r.row1*lengths.y + r.row2*lengths.z;
        corners[2] = center + r.row0*lengths.x - r.row1*lengths.y + r.row2*lengths.z;
        corners[3] = center - r.row0*lengths.x - r.row1*lengths.y + r.row2*lengths.z;
        corners[4] = center + r.row0*lengths.x + r.row1*lengths.y - r.row2*lengths.z;
        corners[5] = center - r.row0*lengths.x + r.row1*lengths.y - r.row2*lengths.z;
        corners[6] = center + r.row0*lengths.x - r.row1*lengths.y - r.row2*lengths.z;
        corners[7] = center - r.row0*lengths.x - r.row1*lengths.y - r.row2*lengths.z;
        return corners;
        }

    //! Rotate OBB, then translate the given vector
    DEVICE void affineTransform(const quat<OverlapReal>& q, const vec3<OverlapReal>& v)
        {
        center = ::rotate(q,center) + v;
        rotation = q * rotation;
        }

    DEVICE OverlapReal getVolume() const
        {
        return OverlapReal(8.0)*lengths.x*lengths.y*lengths.z;
        }

    } __attribute__((aligned(32)));

//! Check if two OBBs overlap
/*! \param a First OBB
    \param b Second OBB

    \param exact If true, report exact overlaps
    Otherwise, false positives may be reported (which do not hurt
    since this is used in broad phase), which can improve performance

    \returns true when the two OBBs overlap, false otherwise
*/
DEVICE inline bool overlap(const OBB& a, const OBB& b, bool exact=true)
    {
    // exit early if the masks don't match
    if (! (a.mask & b.mask)) return false;

    // translation vector
    vec3<OverlapReal> t = b.center - a.center;

    // if both OBBs are spheres, simplify overlap check
    if (a.isSphere() && b.isSphere())
        {
        OverlapReal rsq = dot(t,t);
        OverlapReal RaRb = a.lengths.x + b.lengths.x;
        return rsq <= RaRb*RaRb;
        }

    // rotate B in A's coordinate frame
    rotmat3<OverlapReal> r(conj(a.rotation) * b.rotation);

    // rotate translation into A's frame
    t = rotate(conj(a.rotation),t);

    // compute common subexpressions. Add in epsilon term to counteract
    // arithmetic errors when two edges are parallel and their cross prodcut is (near) null
    const OverlapReal eps(1e-6); // can be large, because false positives don't harm

    OverlapReal rabs[3][3];
    rabs[0][0] = fabs(r.row0.x) + eps;
    rabs[0][1] = fabs(r.row0.y) + eps;
    rabs[0][2] = fabs(r.row0.z) + eps;

    // test axes L = a0, a1, a2
    OverlapReal ra, rb;
    ra = a.lengths.x;
    rb = b.lengths.x * rabs[0][0] + b.lengths.y * rabs[0][1] + b.lengths.z*rabs[0][2];
    if (fabs(t.x) > ra + rb) return false;

    rabs[1][0] = fabs(r.row1.x) + eps;
    rabs[1][1] = fabs(r.row1.y) + eps;
    rabs[1][2] = fabs(r.row1.z) + eps;

    ra = a.lengths.y;
    rb = b.lengths.x * rabs[1][0] + b.lengths.y * rabs[1][1] + b.lengths.z*rabs[1][2];
    if (fabs(t.y) > ra + rb) return false;

    rabs[2][0] = fabs(r.row2.x) + eps;
    rabs[2][1] = fabs(r.row2.y) + eps;
    rabs[2][2] = fabs(r.row2.z) + eps;

    ra = a.lengths.z;
    rb = b.lengths.x * rabs[2][0] + b.lengths.y * rabs[2][1] + b.lengths.z*rabs[2][2];
    if (fabs(t.z) > ra + rb) return false;

    // test axes L = b0, b1, b2
    ra = a.lengths.x * rabs[0][0] + a.lengths.y * rabs[1][0] + a.lengths.z*rabs[2][0];
    rb = b.lengths.x;
    if (fabs(t.x*r.row0.x+t.y*r.row1.x+t.z*r.row2.x) > ra + rb) return false;

    ra = a.lengths.x * rabs[0][1] + a.lengths.y * rabs[1][1] + a.lengths.z*rabs[2][1];
    rb = b.lengths.y;
    if (fabs(t.x*r.row0.y+t.y*r.row1.y+t.z*r.row2.y) > ra + rb) return false;

    ra = a.lengths.x * rabs[0][2] + a.lengths.y * rabs[1][2] + a.lengths.z*rabs[2][2];
    rb = b.lengths.z;
    if (fabs(t.x*r.row0.z+t.y*r.row1.z+t.z*r.row2.z) > ra + rb) return false;

    if (!exact) return true; // if exactness is not required, skip some tests

    // test axis L = A0 x B0
    ra = a.lengths.y * rabs[2][0] + a.lengths.z*rabs[1][0];
    rb = b.lengths.y * rabs[0][2] + b.lengths.z*rabs[0][1];
    if (fabs(t.z*r.row1.x-t.y*r.row2.x) > ra + rb) return false;

    // test axis L = A0 x B1
    ra = a.lengths.y * rabs[2][1] + a.lengths.z*rabs[1][1];
    rb = b.lengths.x * rabs[0][2] + b.lengths.z*rabs[0][0];
    if (fabs(t.z*r.row1.y-t.y*r.row2.y) > ra + rb) return false;

    // test axis L = A0 x B2
    ra = a.lengths.y * rabs[2][2] + a.lengths.z*rabs[1][2];
    rb = b.lengths.x * rabs[0][1] + b.lengths.y*rabs[0][0];
    if (fabs(t.z*r.row1.z-t.y*r.row2.z) > ra + rb) return false;

    // test axis L = A1 x B0
    ra = a.lengths.x * rabs[2][0] + a.lengths.z*rabs[0][0];
    rb = b.lengths.y * rabs[1][2] + b.lengths.z*rabs[1][1];
    if (fabs(t.x*r.row2.x - t.z*r.row0.x) > ra + rb) return false;

    // test axis L = A1 x B1
    ra = a.lengths.x * rabs[2][1] + a.lengths.z * rabs[0][1];
    rb = b.lengths.x * rabs[1][2] + b.lengths.z * rabs[1][0];
    if (fabs(t.x*r.row2.y - t.z*r.row0.y) > ra + rb) return false;

    // test axis L = A1 x B2
    ra = a.lengths.x * rabs[2][2] + a.lengths.z * rabs[0][2];
    rb = b.lengths.x * rabs[1][1] + b.lengths.y * rabs[1][0];
    if (fabs(t.x*r.row2.z - t.z * r.row0.z) > ra + rb) return false;

    // test axis L = A2 x B0
    ra = a.lengths.x * rabs[1][0] + a.lengths.y * rabs[0][0];
    rb = b.lengths.y * rabs[2][2] + b.lengths.z * rabs[2][1];
    if (fabs(t.y * r.row0.x - t.x * r.row1.x) > ra + rb) return false;

    // test axis L = A2 x B1
    ra = a.lengths.x * rabs[1][1] + a.lengths.y * rabs[0][1];
    rb = b.lengths.x * rabs[2][2] + b.lengths.z * rabs[2][0];
    if (fabs(t.y * r.row0.y - t.x * r.row1.y) > ra + rb) return false;

    // test axis L = A2 x B2
    ra = a.lengths.x * rabs[1][2] + a.lengths.y * rabs[0][2];
    rb = b.lengths.x * rabs[2][1] + b.lengths.y * rabs[2][0];
    if (fabs(t.y*r.row0.z - t.x * r.row1.z) > ra + rb) return false;

    // no separating axis found, the OBBs must be intersecting
    return true;
    }

<<<<<<< HEAD
template<class T>
DEVICE inline void swap(T& a, T&b)
    {
    T c;
    c = a;
    a = b;
    b = c;
    }

=======
>>>>>>> 553c7203
// Intersect ray R(t) = p + t*d against OBB a. When intersecting,
// return intersection distance tmin and point q of intersection
// Ericson, Christer, Real-Time Collision Detection (Page 180)
DEVICE inline bool IntersectRayOBB(const vec3<OverlapReal>& p, const vec3<OverlapReal>& d, OBB a, OverlapReal &tmin, vec3<OverlapReal> &q, OverlapReal abs_tol)
    {
    tmin = 0.0f; // set to -FLT_MAX to get first hit on line
    OverlapReal tmax = FLT_MAX; // set to max distance ray can travel (for segment)

    // rotate ray in local coordinate system
    quat<OverlapReal> a_transp(conj(a.rotation));
    vec3<OverlapReal> p_local(rotate(a_transp,p-a.center));
    vec3<OverlapReal> d_local(rotate(a_transp,d));

    // For all three slabs
    if (CHECK_ZERO(d_local.x, abs_tol))
        {
        // Ray is parallel to slab. No hit if origin not within slab
        if (p_local.x < - a.lengths.x || p_local.x > a.lengths.x) return false;
        }
     else
        {
        // Compute intersection t value of ray with near and far plane of slab
        OverlapReal ood = OverlapReal(1.0) / d_local.x;
        OverlapReal t1 = (- a.lengths.x - p_local.x) * ood;
        OverlapReal t2 = (a.lengths.x - p_local.x) * ood;

        // Make t1 be intersection with near plane, t2 with far plane
<<<<<<< HEAD
        if (t1 > t2) swap(t1, t2);
=======
        if (t1 > t2) detail::swap(t1, t2);
>>>>>>> 553c7203

        // Compute the intersection of slab intersection intervals
        tmin = detail::max(tmin, t1);
        tmax = detail::min(tmax, t2);

        // Exit with no collision as soon as slab intersection becomes empty
        if (tmin > tmax) return false;
        }

    if (CHECK_ZERO(d_local.y,abs_tol))
        {
        // Ray is parallel to slab. No hit if origin not within slab
        if (p_local.y < - a.lengths.y || p_local.y > a.lengths.y) return false;
        }
     else
        {
        // Compute intersection t value of ray with near and far plane of slab
        OverlapReal ood = OverlapReal(1.0) / d_local.y;
        OverlapReal t1 = (- a.lengths.y - p_local.y) * ood;
        OverlapReal t2 = (a.lengths.y - p_local.y) * ood;

        // Make t1 be intersection with near plane, t2 with far plane
<<<<<<< HEAD
        if (t1 > t2) swap(t1, t2);
=======
        if (t1 > t2) detail::swap(t1, t2);
>>>>>>> 553c7203

        // Compute the intersection of slab intersection intervals
        tmin = detail::max(tmin, t1);
        tmax = detail::min(tmax, t2);

        // Exit with no collision as soon as slab intersection becomes empty
        if (tmin > tmax) return false;
        }

    if (CHECK_ZERO(d_local.z,abs_tol))
        {
        // Ray is parallel to slab. No hit if origin not within slab
        if (p_local.z < - a.lengths.z || p_local.z > a.lengths.z) return false;
        }
     else
        {
        // Compute intersection t value of ray with near and far plane of slab
        OverlapReal ood = OverlapReal(1.0) / d_local.z;
        OverlapReal t1 = (- a.lengths.z - p_local.z) * ood;
        OverlapReal t2 = (a.lengths.z - p_local.z) * ood;

        // Make t1 be intersection with near plane, t2 with far plane
<<<<<<< HEAD
        if (t1 > t2) swap(t1, t2);
=======
        if (t1 > t2) detail::swap(t1, t2);
>>>>>>> 553c7203

        // Compute the intersection of slab intersection intervals
        tmin = detail::max(tmin, t1);
        tmax = detail::min(tmax, t2);

        // Exit with no collision as soon as slab intersection becomes empty
        if (tmin > tmax) return false;
        }

    // Ray intersects all 3 slabs. Return point (q) and intersection t value (tmin) in space frame
    q = rotate(a.rotation,p_local + d_local * tmin);

    return true;
    }

#ifndef NVCC
<<<<<<< HEAD
=======
// Ericson, Christer (2013-05-02). Real-Time Collision Detection (Page 111). Taylor and Francis CRC

// Compute the center point, ’c’, and axis orientation, u[0] and u[1], of
// the minimum area rectangle in the xy plane containing the points pt[].
inline double MinAreaRect(vec2<double> pt[], int numPts, vec2<double> &c, vec2<double> u[2])
    {
    double minArea = DBL_MAX;

    // initialize to some default unit vectors
    u[0] = vec2<double>(1,0);
    u[1] = vec2<double>(0,1);

    // Loop through all edges; j trails i by 1, modulo numPts
    for (int i = 0, j = numPts - 1; i < numPts; j = i, i++)
        {
        // Get current edge e0 (e0x,e0y), normalized
        vec2<double> e0 = pt[i] - pt[j];

        const double eps_abs(1e-12); // if edge is too short, do not consider
        if (dot(e0,e0) < eps_abs) continue;
        e0 = e0/sqrt(dot(e0,e0));

        // Get an axis e1 orthogonal to edge e0
        vec2<double> e1 = vec2<double>(-e0.y, e0.x); // = Perp2D(e0)

        // Loop through all points to get maximum extents
        double min0 = 0.0, min1 = 0.0, max0 = 0.0, max1 = 0.0;

        for (int k = 0; k < numPts; k++)
            {
            // Project points onto axes e0 and e1 and keep track
            // of minimum and maximum values along both axes
            vec2<double> d = pt[k] - pt[j];
            double dotp = dot(d, e0);
            if (dotp < min0) min0 = dotp;
            if (dotp > max0) max0 = dotp;
            dotp = dot(d, e1);
            if (dotp < min1) min1 = dotp;
            if (dotp > max1) max1 = dotp;
            }
        double area = (max0 - min0) * (max1 - min1);

        // If best so far, remember area, center, and axes
        if (area < minArea)
            {
            minArea = area;
            c = pt[j] + 0.5 * ((min0 + max0) * e0 + (min1 + max1) * e1);
            u[0] = e0; u[1] = e1;
            }
        }
    return minArea;
    }

>>>>>>> 553c7203
DEVICE inline OBB compute_obb(const std::vector< vec3<OverlapReal> >& pts, const std::vector<OverlapReal>& vertex_radii,
    bool make_sphere)
    {
    // compute mean
    OBB res;
    vec3<OverlapReal> mean = vec3<OverlapReal>(0,0,0);

    unsigned int n = pts.size();
    for (unsigned int i = 0; i < n; ++i)
        {
        mean += pts[i]/(OverlapReal)n;
        }

    // compute covariance matrix
    Eigen::MatrixXd m(3,3);
    m(0,0) = m(0,1) = m(0,2) = m(1,0) = m(1,1) = m(1,2) = m(2,0) = m(2,1) = m(2,2) = 0.0;

    std::vector<vec3<double> > hull_pts;

    if (pts.size() >= 3)
        {
        // compute convex hull
        typedef quickhull::Vector3<OverlapReal> vec;

        quickhull::QuickHull<OverlapReal> qh;
        std::vector<vec> qh_pts;
        for (auto it = pts.begin(); it != pts.end(); ++it)
            qh_pts.push_back(vec(it->x,it->y,it->z));
        auto hull = qh.getConvexHull(qh_pts, true, false);
        auto indexBuffer = hull.getIndexBuffer();
        auto vertexBuffer = hull.getVertexBuffer();

        OverlapReal hull_area(0.0);
        vec hull_centroid(0.0,0.0,0.0);

        for (unsigned int i = 0; i < vertexBuffer.size(); ++i)
            hull_pts.push_back(vec3<double>(vertexBuffer[i].x,vertexBuffer[i].y,vertexBuffer[i].z));

        for (unsigned int i = 0; i < indexBuffer.size(); i+=3)
            {
            // triangle vertices
            vec p = vertexBuffer[indexBuffer[i]];
            vec q = vertexBuffer[indexBuffer[i+1]];
            vec r = vertexBuffer[indexBuffer[i+2]];

            vec centroid = OverlapReal(1./3.)*(p+q+r);
            vec cross = (q-p).crossProduct(r-p);
            OverlapReal area = OverlapReal(0.5)*sqrt(cross.dotProduct(cross));
            hull_area += area;
            hull_centroid += area*centroid;

            OverlapReal fac = area/12.0;
            m(0,0) += fac*(9.0*centroid.x*centroid.x + p.x*p.x + q.x*q.x + r.x*r.x);
            m(0,1) += fac*(9.0*centroid.x*centroid.y + p.x*p.y + q.x*q.y + r.x*r.y);
            m(0,2) += fac*(9.0*centroid.x*centroid.z + p.x*p.z + q.x*q.z + r.x*r.z);
            m(1,0) += fac*(9.0*centroid.y*centroid.x + p.y*p.x + q.y*q.x + r.y*r.x);
            m(1,1) += fac*(9.0*centroid.y*centroid.y + p.y*p.y + q.y*q.y + r.y*r.y);
            m(1,2) += fac*(9.0*centroid.y*centroid.z + p.y*p.z + q.y*q.z + r.y*r.z);
            m(2,0) += fac*(9.0*centroid.z*centroid.x + p.z*p.x + q.z*q.x + r.z*r.x);
            m(2,1) += fac*(9.0*centroid.z*centroid.y + p.z*p.y + q.z*q.y + r.z*r.y);
            m(2,2) += fac*(9.0*centroid.z*centroid.z + p.z*p.z + q.z*q.z + r.z*r.z);
            }

        hull_centroid /= hull_area;
        m(0,0) = m(0,0)/hull_area - hull_centroid.x*hull_centroid.x;
        m(0,1) = m(0,1)/hull_area - hull_centroid.x*hull_centroid.y;
        m(0,2) = m(0,2)/hull_area - hull_centroid.x*hull_centroid.z;
        m(1,0) = m(1,0)/hull_area - hull_centroid.y*hull_centroid.x;
        m(1,1) = m(1,1)/hull_area - hull_centroid.y*hull_centroid.y;
        m(1,2) = m(1,2)/hull_area - hull_centroid.y*hull_centroid.z;
        m(2,0) = m(2,0)/hull_area - hull_centroid.z*hull_centroid.x;
        m(2,1) = m(2,1)/hull_area - hull_centroid.z*hull_centroid.y;
        m(2,2) = m(2,2)/hull_area - hull_centroid.z*hull_centroid.z;
        }
    else
        {
        // degenerate case
        for (unsigned int i = 0; i < n; ++i)
            {
            vec3<OverlapReal> dr = pts[i] - mean;

            m(0,0) += dr.x * dr.x/(double)n;
            m(1,0) += dr.y * dr.x/(double)n;
            m(2,0) += dr.z * dr.x/(double)n;

            m(0,1) += dr.x * dr.y/(double)n;
            m(1,1) += dr.y * dr.y/(double)n;
            m(2,1) += dr.z * dr.y/(double)n;

            m(0,2) += dr.x * dr.z/(double)n;
            m(1,2) += dr.y * dr.z/(double)n;
            m(2,2) += dr.z * dr.z/(double)n;
            }
        }

    // compute normalized eigenvectors
    Eigen::EigenSolver<Eigen::MatrixXd> es;
    es.compute(m);

    rotmat3<OverlapReal> r;

<<<<<<< HEAD
    r.row0 = vec3<OverlapReal>(eigen_vec(0,0).real(),eigen_vec(0,1).real(),eigen_vec(0,2).real());
    r.row1 = vec3<OverlapReal>(eigen_vec(1,0).real(),eigen_vec(1,1).real(),eigen_vec(1,2).real());
    r.row2 = vec3<OverlapReal>(eigen_vec(2,0).real(),eigen_vec(2,1).real(),eigen_vec(2,2).real());

    // sort by descending eigenvalue, so split can occur along axis with largest covariance
    OverlapReal sign(eigen_vec.determinant().real());
    if (eigen_val(0).real() < eigen_val(1).real())
        {
        std::swap(r.row0.x,r.row0.y);
        std::swap(r.row1.x,r.row1.y);
        std::swap(r.row2.x,r.row2.y);
        std::swap(eigen_val(1),eigen_val(0));
        sign *= -1;
=======
    if (es.info() != Eigen::Success)
        {
        // numerical issue, set r to identity matrix
        r.row0 = vec3<OverlapReal>(1,0,0);
        r.row1 = vec3<OverlapReal>(0,1,0);
        r.row2 = vec3<OverlapReal>(0,0,1);
>>>>>>> 553c7203
        }
    else
        {
<<<<<<< HEAD
        std::swap(r.row0.y,r.row0.z);
        std::swap(r.row1.y,r.row1.z);
        std::swap(r.row2.y,r.row2.z);
        std::swap(eigen_val(1),eigen_val(2));
        sign *= -1;
=======
        Eigen::MatrixXcd eigen_vec = es.eigenvectors();
        r.row0 = vec3<OverlapReal>(eigen_vec(0,0).real(),eigen_vec(0,1).real(),eigen_vec(0,2).real());
        r.row1 = vec3<OverlapReal>(eigen_vec(1,0).real(),eigen_vec(1,1).real(),eigen_vec(1,2).real());
        r.row2 = vec3<OverlapReal>(eigen_vec(2,0).real(),eigen_vec(2,1).real(),eigen_vec(2,2).real());
>>>>>>> 553c7203
        }

    if (pts.size() >= 3)
        {
<<<<<<< HEAD
        std::swap(r.row0.x,r.row0.y);
        std::swap(r.row1.x,r.row1.y);
        std::swap(r.row2.x,r.row2.y);
        std::swap(eigen_val(1),eigen_val(0));
        sign *= -1;
        }

    if (sign < OverlapReal(0.0))
        {
        // swap row two and three
        std::swap(r.row0.y,r.row0.z);
        std::swap(r.row1.y,r.row1.z);
        std::swap(r.row2.y,r.row2.z);
        std::swap(eigen_val(1),eigen_val(2));
=======
        bool done = false;
        vec3<double> cur_axis[3];
        cur_axis[0] = vec3<double>(r.row0.x, r.row1.x, r.row2.x);
        cur_axis[1] = vec3<double>(r.row0.y, r.row1.y, r.row2.y);
        cur_axis[2] = vec3<double>(r.row0.z, r.row1.z, r.row2.z);

        double min_V = DBL_MAX;
        unsigned int min_axis = 0;
        vec2<double> min_axes_2d[2];

        // iteratively improve OBB
        while (! done)
            {
            bool updated_axes = false;

            // test if a projection normal to any axis reduces the volume of the bounding box
            for (unsigned int test_axis = 0; test_axis < 3; ++test_axis)
                {
                // project normal to test_axis
                std::vector<vec2<double> > proj_2d(hull_pts.size());
                for (unsigned int i = 0; i < hull_pts.size(); ++i)
                    {
                    unsigned k = 0;
                    for (unsigned int j = 0 ; j < 3; j++)
                        {
                        if (j != test_axis)
                            {
                            if (k++ == 0)
                                proj_2d[i].x = dot(cur_axis[j], hull_pts[i]);
                            else
                                proj_2d[i].y = dot(cur_axis[j], hull_pts[i]);
                            }
                        }
                    }

                vec2<double> new_axes_2d[2];
                vec2<double> c;
                double area = MinAreaRect(&proj_2d.front(),hull_pts.size(),c,new_axes_2d);

                // find extent along test_axis
                double proj_min = DBL_MAX;
                double proj_max = -DBL_MAX;
                for (unsigned int i = 0; i < hull_pts.size(); ++i)
                    {
                    double proj = dot(hull_pts[i], cur_axis[test_axis]);

                    if (proj > proj_max) proj_max = proj;
                    if (proj < proj_min) proj_min = proj;
                    }
                double extent = proj_max - proj_min;

                // bounding box volume
                double V = extent*area;
                double eps_rel(1e-6); // convergence criterion
                if (V < min_V && (min_V-V) > eps_rel*min_V)
                    {
                    min_V = V;
                    min_axes_2d[0] = new_axes_2d[0];
                    min_axes_2d[1] = new_axes_2d[1];
                    min_axis = test_axis;
                    updated_axes = true;
                    }
                } // end loop over test axis

            if (updated_axes)
                {
                vec3<double> new_axis[3];

                // test axis stays the same
                new_axis[min_axis] = cur_axis[min_axis];

                // rotate axes
                for (unsigned int j = 0 ; j < 3; j++)
                    {
                    if (j != min_axis)
                        {
                        for (unsigned int l = j+1; l < 3; l++)
                            if (l != min_axis)
                                {
                                new_axis[l] = min_axes_2d[0].x*cur_axis[j]+min_axes_2d[0].y*cur_axis[l];
                                new_axis[j] = min_axes_2d[1].x*cur_axis[j]+min_axes_2d[1].y*cur_axis[l];
                                }
                        }
                    }

                // update axes
                for (unsigned int j = 0; j < 3; j++) cur_axis[j] = new_axis[j];
                }
            else
                {
                // local minimum reached
                done = true;
                }
            }

        // update rotation matrix
        r.row0 = cur_axis[0]; r.row1 = cur_axis[1]; r.row2 = cur_axis[2];
        r = transpose(r);
>>>>>>> 553c7203
        }

    // final axes
    vec3<OverlapReal> axis[3];
    axis[0] = vec3<OverlapReal>(r.row0.x, r.row1.x, r.row2.x);
    axis[1] = vec3<OverlapReal>(r.row0.y, r.row1.y, r.row2.y);
    axis[2] = vec3<OverlapReal>(r.row0.z, r.row1.z, r.row2.z);

<<<<<<< HEAD
    res.rotation = quat<OverlapReal>(r);

=======
>>>>>>> 553c7203
    vec3<OverlapReal> proj_min = vec3<OverlapReal>(FLT_MAX,FLT_MAX,FLT_MAX);
    vec3<OverlapReal> proj_max = vec3<OverlapReal>(-FLT_MAX,-FLT_MAX,-FLT_MAX);

    OverlapReal max_r = -FLT_MAX;

    // project points onto axes
    for (unsigned int i = 0; i < n; ++i)
        {
        vec3<OverlapReal> proj;
        proj.x = dot(pts[i]-mean, axis[0]);
        proj.y = dot(pts[i]-mean, axis[1]);
        proj.z = dot(pts[i]-mean, axis[2]);

        if (make_sphere)
            {
            if (sqrt(dot(proj,proj))+vertex_radii[i] > max_r)
                {
                max_r = sqrt(dot(proj,proj)) + vertex_radii[i];
                }
            }
        else
            {
            if (proj.x+vertex_radii[i] > proj_max.x) proj_max.x = proj.x+vertex_radii[i];
            if (proj.y+vertex_radii[i] > proj_max.y) proj_max.y = proj.y+vertex_radii[i];
            if (proj.z+vertex_radii[i] > proj_max.z) proj_max.z = proj.z+vertex_radii[i];

            if (proj.x-vertex_radii[i] < proj_min.x) proj_min.x = proj.x-vertex_radii[i];
            if (proj.y-vertex_radii[i] < proj_min.y) proj_min.y = proj.y-vertex_radii[i];
            if (proj.z-vertex_radii[i] < proj_min.z) proj_min.z = proj.z-vertex_radii[i];
            }
        }

    res.center = mean;

    if (! make_sphere)
        {
        res.center += OverlapReal(0.5)*(proj_max.x + proj_min.x)*axis[0];
        res.center += OverlapReal(0.5)*(proj_max.y + proj_min.y)*axis[1];
        res.center += OverlapReal(0.5)*(proj_max.z + proj_min.z)*axis[2];
<<<<<<< HEAD

        res.lengths = OverlapReal(0.5)*(proj_max - proj_min);
        }
    else
        {
        res.lengths.x = res.lengths.y = res.lengths.z = max_r;
        res.is_sphere = 1;
        }
=======

        res.lengths = OverlapReal(0.5)*(proj_max - proj_min);

        // sort by decreasing length, so split can occur along longest axis
        if (res.lengths.x < res.lengths.y)
            {
            std::swap(r.row0.x,r.row0.y);
            std::swap(r.row1.x,r.row1.y);
            std::swap(r.row2.x,r.row2.y);
            std::swap(res.lengths.x,res.lengths.y);
            }

        if (res.lengths.y < res.lengths.z)
            {
            std::swap(r.row0.y,r.row0.z);
            std::swap(r.row1.y,r.row1.z);
            std::swap(r.row2.y,r.row2.z);
            std::swap(res.lengths.y, res.lengths.z);
            }

        if (res.lengths.x < res.lengths.y)
            {
            std::swap(r.row0.x,r.row0.y);
            std::swap(r.row1.x,r.row1.y);
            std::swap(r.row2.x,r.row2.y);
            std::swap(res.lengths.x, res.lengths.y);
            }

        // make sure coordinate system is proper
        if (r.det() < OverlapReal(0.0))
            {
            // swap column two and three
            std::swap(r.row0.y,r.row0.z);
            std::swap(r.row1.y,r.row1.z);
            std::swap(r.row2.y,r.row2.z);
            std::swap(res.lengths.y,res.lengths.z);
            }
        }
    else
        {
        res.lengths.x = res.lengths.y = res.lengths.z = max_r;
        res.is_sphere = 1;
        }

    res.rotation = quat<OverlapReal>(r);
>>>>>>> 553c7203

    return res;
    }
#endif
}; // end namespace detail

}; // end namespace hpmc

#undef DEVICE
#endif //__OBB_H__<|MERGE_RESOLUTION|>--- conflicted
+++ resolved
@@ -261,18 +261,6 @@
     return true;
     }
 
-<<<<<<< HEAD
-template<class T>
-DEVICE inline void swap(T& a, T&b)
-    {
-    T c;
-    c = a;
-    a = b;
-    b = c;
-    }
-
-=======
->>>>>>> 553c7203
 // Intersect ray R(t) = p + t*d against OBB a. When intersecting,
 // return intersection distance tmin and point q of intersection
 // Ericson, Christer, Real-Time Collision Detection (Page 180)
@@ -300,11 +288,7 @@
         OverlapReal t2 = (a.lengths.x - p_local.x) * ood;
 
         // Make t1 be intersection with near plane, t2 with far plane
-<<<<<<< HEAD
-        if (t1 > t2) swap(t1, t2);
-=======
         if (t1 > t2) detail::swap(t1, t2);
->>>>>>> 553c7203
 
         // Compute the intersection of slab intersection intervals
         tmin = detail::max(tmin, t1);
@@ -327,11 +311,7 @@
         OverlapReal t2 = (a.lengths.y - p_local.y) * ood;
 
         // Make t1 be intersection with near plane, t2 with far plane
-<<<<<<< HEAD
-        if (t1 > t2) swap(t1, t2);
-=======
         if (t1 > t2) detail::swap(t1, t2);
->>>>>>> 553c7203
 
         // Compute the intersection of slab intersection intervals
         tmin = detail::max(tmin, t1);
@@ -354,11 +334,7 @@
         OverlapReal t2 = (a.lengths.z - p_local.z) * ood;
 
         // Make t1 be intersection with near plane, t2 with far plane
-<<<<<<< HEAD
-        if (t1 > t2) swap(t1, t2);
-=======
         if (t1 > t2) detail::swap(t1, t2);
->>>>>>> 553c7203
 
         // Compute the intersection of slab intersection intervals
         tmin = detail::max(tmin, t1);
@@ -375,8 +351,6 @@
     }
 
 #ifndef NVCC
-<<<<<<< HEAD
-=======
 // Ericson, Christer (2013-05-02). Real-Time Collision Detection (Page 111). Taylor and Francis CRC
 
 // Compute the center point, ’c’, and axis orientation, u[0] and u[1], of
@@ -430,7 +404,6 @@
     return minArea;
     }
 
->>>>>>> 553c7203
 DEVICE inline OBB compute_obb(const std::vector< vec3<OverlapReal> >& pts, const std::vector<OverlapReal>& vertex_radii,
     bool make_sphere)
     {
@@ -532,63 +505,23 @@
 
     rotmat3<OverlapReal> r;
 
-<<<<<<< HEAD
-    r.row0 = vec3<OverlapReal>(eigen_vec(0,0).real(),eigen_vec(0,1).real(),eigen_vec(0,2).real());
-    r.row1 = vec3<OverlapReal>(eigen_vec(1,0).real(),eigen_vec(1,1).real(),eigen_vec(1,2).real());
-    r.row2 = vec3<OverlapReal>(eigen_vec(2,0).real(),eigen_vec(2,1).real(),eigen_vec(2,2).real());
-
-    // sort by descending eigenvalue, so split can occur along axis with largest covariance
-    OverlapReal sign(eigen_vec.determinant().real());
-    if (eigen_val(0).real() < eigen_val(1).real())
-        {
-        std::swap(r.row0.x,r.row0.y);
-        std::swap(r.row1.x,r.row1.y);
-        std::swap(r.row2.x,r.row2.y);
-        std::swap(eigen_val(1),eigen_val(0));
-        sign *= -1;
-=======
     if (es.info() != Eigen::Success)
         {
         // numerical issue, set r to identity matrix
         r.row0 = vec3<OverlapReal>(1,0,0);
         r.row1 = vec3<OverlapReal>(0,1,0);
         r.row2 = vec3<OverlapReal>(0,0,1);
->>>>>>> 553c7203
         }
     else
         {
-<<<<<<< HEAD
-        std::swap(r.row0.y,r.row0.z);
-        std::swap(r.row1.y,r.row1.z);
-        std::swap(r.row2.y,r.row2.z);
-        std::swap(eigen_val(1),eigen_val(2));
-        sign *= -1;
-=======
         Eigen::MatrixXcd eigen_vec = es.eigenvectors();
         r.row0 = vec3<OverlapReal>(eigen_vec(0,0).real(),eigen_vec(0,1).real(),eigen_vec(0,2).real());
         r.row1 = vec3<OverlapReal>(eigen_vec(1,0).real(),eigen_vec(1,1).real(),eigen_vec(1,2).real());
         r.row2 = vec3<OverlapReal>(eigen_vec(2,0).real(),eigen_vec(2,1).real(),eigen_vec(2,2).real());
->>>>>>> 553c7203
         }
 
     if (pts.size() >= 3)
         {
-<<<<<<< HEAD
-        std::swap(r.row0.x,r.row0.y);
-        std::swap(r.row1.x,r.row1.y);
-        std::swap(r.row2.x,r.row2.y);
-        std::swap(eigen_val(1),eigen_val(0));
-        sign *= -1;
-        }
-
-    if (sign < OverlapReal(0.0))
-        {
-        // swap row two and three
-        std::swap(r.row0.y,r.row0.z);
-        std::swap(r.row1.y,r.row1.z);
-        std::swap(r.row2.y,r.row2.z);
-        std::swap(eigen_val(1),eigen_val(2));
-=======
         bool done = false;
         vec3<double> cur_axis[3];
         cur_axis[0] = vec3<double>(r.row0.x, r.row1.x, r.row2.x);
@@ -687,7 +620,6 @@
         // update rotation matrix
         r.row0 = cur_axis[0]; r.row1 = cur_axis[1]; r.row2 = cur_axis[2];
         r = transpose(r);
->>>>>>> 553c7203
         }
 
     // final axes
@@ -696,11 +628,6 @@
     axis[1] = vec3<OverlapReal>(r.row0.y, r.row1.y, r.row2.y);
     axis[2] = vec3<OverlapReal>(r.row0.z, r.row1.z, r.row2.z);
 
-<<<<<<< HEAD
-    res.rotation = quat<OverlapReal>(r);
-
-=======
->>>>>>> 553c7203
     vec3<OverlapReal> proj_min = vec3<OverlapReal>(FLT_MAX,FLT_MAX,FLT_MAX);
     vec3<OverlapReal> proj_max = vec3<OverlapReal>(-FLT_MAX,-FLT_MAX,-FLT_MAX);
 
@@ -740,16 +667,6 @@
         res.center += OverlapReal(0.5)*(proj_max.x + proj_min.x)*axis[0];
         res.center += OverlapReal(0.5)*(proj_max.y + proj_min.y)*axis[1];
         res.center += OverlapReal(0.5)*(proj_max.z + proj_min.z)*axis[2];
-<<<<<<< HEAD
-
-        res.lengths = OverlapReal(0.5)*(proj_max - proj_min);
-        }
-    else
-        {
-        res.lengths.x = res.lengths.y = res.lengths.z = max_r;
-        res.is_sphere = 1;
-        }
-=======
 
         res.lengths = OverlapReal(0.5)*(proj_max - proj_min);
 
@@ -795,7 +712,6 @@
         }
 
     res.rotation = quat<OverlapReal>(r);
->>>>>>> 553c7203
 
     return res;
     }
