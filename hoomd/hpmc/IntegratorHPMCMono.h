// Copyright (c) 2009-2019 The Regents of the University of Michigan
// This file is part of the HOOMD-blue project, released under the BSD 3-Clause License.

// inclusion guard
#ifndef _INTEGRATOR_HPMC_MONO_H_
#define _INTEGRATOR_HPMC_MONO_H_

/*! \file IntegratorHPMCMono.h
    \brief Declaration of IntegratorHPMC
*/

#include <iostream>
#include <iomanip>
#include <sstream>

#include "hoomd/Integrator.h"
#include "HPMCPrecisionSetup.h"
#include "IntegratorHPMC.h"
#include "Moves.h"
#include "hoomd/AABBTree.h"
#include "GSDHPMCSchema.h"
#include "hoomd/Index1D.h"
#include "hoomd/RNGIdentifiers.h"
#include "hoomd/managed_allocator.h"
#include "hoomd/GSDShapeSpecWriter.h"

#ifdef ENABLE_TBB
#include <thread>
#include <tbb/tbb.h>
#endif

#ifdef ENABLE_MPI
#include "hoomd/Communicator.h"
#include "hoomd/HOOMDMPI.h"
#endif

#ifndef __HIPCC__
#include <pybind11/pybind11.h>
#endif


namespace hpmc
{

namespace detail
{

//! Helper class to manage shuffled update orders
/*! Stores an update order from 0 to N-1, inclusive, and can be resized. shuffle() shuffles the order of elements
    to a new random permutation. operator [i] gets the index of the item at order i in the current shuffled sequence.

    \ingroup hpmc_data_structs
*/
class UpdateOrder
    {
    public:
        //! Constructor
        /*! \param seed Random number seed
            \param N number of integers to shuffle
        */
        UpdateOrder(unsigned int seed, unsigned int N=0)
            : m_seed(seed)
            {
            resize(N);
            }

        //! Resize the order
        /*! \param N new size
            \post The order is 0, 1, 2, ... N-1
        */
    void resize(unsigned int N)
            {
            // initialize the update order
            m_update_order.resize(N);
            for (unsigned int i = 0; i < N; i++)
                m_update_order[i] = i;
            }

        //! Shuffle the order
        /*! \param timestep Current timestep of the simulation
            \note \a timestep is used to seed the RNG, thus assuming that the order is shuffled only once per
            timestep.
        */
        void shuffle(unsigned int timestep, unsigned int select = 0)
            {
            hoomd::RandomGenerator rng(hoomd::RNGIdentifier::HPMCMonoShuffle, m_seed, timestep, select);

            // reverse the order with 1/2 probability
            if (hoomd::UniformIntDistribution(1)(rng))
                {
                unsigned int N = m_update_order.size();
                for (unsigned int i = 0; i < N; i++)
                    m_update_order[i] = N - i - 1;
                }
            else
                {
                unsigned int N = m_update_order.size();
                for (unsigned int i = 0; i < N; i++)
                    m_update_order[i] = i;
                }
            }

        //! Access element of the shuffled order
        unsigned int operator[](unsigned int i)
            {
            return m_update_order[i];
            }
    private:
        unsigned int m_seed;                       //!< Random number seed
        std::vector<unsigned int> m_update_order; //!< Update order
    };

}; // end namespace detail

//! HPMC on systems of mono-disperse shapes
/*! Implement hard particle monte carlo for a single type of shape on the CPU.

    TODO: I need better documentation

    \ingroup hpmc_integrators
*/
template < class Shape >
class IntegratorHPMCMono : public IntegratorHPMC
    {
    public:
        //! Param type from the shape
        //! Each shape has a param_type member that contain
        //! shape-specific descriptors(radius, vertices, etc)
        typedef typename Shape::param_type param_type;

        //! Constructor
        IntegratorHPMCMono(std::shared_ptr<SystemDefinition> sysdef,
                      unsigned int seed);

        virtual ~IntegratorHPMCMono()
            {
            if (m_aabbs != NULL)
                free(m_aabbs);
            m_pdata->getBoxChangeSignal().template disconnect<IntegratorHPMCMono<Shape>, &IntegratorHPMCMono<Shape>::slotBoxChanged>(this);
            m_pdata->getParticleSortSignal().template disconnect<IntegratorHPMCMono<Shape>, &IntegratorHPMCMono<Shape>::slotSorted>(this);
            }

        virtual void printStats();

        virtual void resetStats();

        //! Take one timestep forward
        virtual void update(unsigned int timestep);

        /*
         * Depletant related options
         */

        //! Set the depletant density in the free volume
        void setDepletantFugacity(unsigned int type, Scalar fugacity)
            {
            if (type >= this->m_pdata->getNTypes())
                throw std::runtime_error("Unknown type.");
            m_fugacity[type] = fugacity;
            }

        //! Returns the depletant fugacity
        Scalar getDepletantFugacity(unsigned int type)
            {
            return m_fugacity[type];
            }

        //! Set quermass integration mode
        void setQuermassMode(bool enable_quermass)
            {
            if (enable_quermass && !Shape::supportsSweepRadius())
                throw std::runtime_error("Quermass integration not supported for this shape");

            m_quermass = enable_quermass;
            }

        //! Get the quermass integration state
        bool getQuermassMode()
            {
            return m_quermass;
            }

        //! Set up the additional sweep radius around every shape
        void setSweepRadius(Scalar sweep_radius)
            {
            // check if supported
            if (sweep_radius != 0.0 && !Shape::supportsSweepRadius())
                throw std::runtime_error("This shape doesn't support setting a sweep radius to extend the surface out.\n");

            m_sweep_radius = sweep_radius;
            }

        //! Get the sweep radius
        Scalar getSweepRadius()
             {
             return m_sweep_radius;
             }

        //! Get the current counter values
        std::vector<hpmc_implicit_counters_t> getImplicitCounters(unsigned int mode=0);

        //! Method to scale the box
        virtual bool attemptBoxResize(unsigned int timestep, const BoxDim& new_box);

        /*
         * Common HPMC API
         */

        //! Get the maximum particle diameter
        virtual Scalar getMaxCoreDiameter();

        //! Get the minimum particle diameter
        virtual OverlapReal getMinCoreDiameter();

        //! Set the pair parameters for a single type
        virtual void setParam(unsigned int typ, const param_type& param);

        //! Set elements of the interaction matrix
        virtual void setOverlapChecks(unsigned int typi, unsigned int typj, bool check_overlaps);

        //! Set the external field for the integrator
        void setExternalField(std::shared_ptr< ExternalFieldMono<Shape> > external)
            {
            m_external = external;
            this->m_external_base = (ExternalField*)external.get();
            }

        //! Get a list of logged quantities
        virtual std::vector< std::string > getProvidedLogQuantities();

        //! Get the value of a logged quantity
        virtual Scalar getLogValue(const std::string& quantity, unsigned int timestep);

        //! Get the particle parameters
        virtual std::vector<param_type, managed_allocator<param_type> >& getParams()
            {
            return m_params;
            }

        //! Get the interaction matrix
        virtual const GlobalArray<unsigned int>& getInteractionMatrix()
            {
            return m_overlaps;
            }

        //! Get the indexer for the interaction matrix
        virtual const Index2D& getOverlapIndexer()
            {
            return m_overlap_idx;
            }

        //! Count overlaps with the option to exit early at the first detected overlap
        virtual unsigned int countOverlaps(unsigned int timestep, bool early_exit);

        //! Return a vector that is an unwrapped overlap map
        virtual std::vector<bool> mapOverlaps();

        //! Return a python list that is an unwrapped overlap map
        virtual pybind11::list PyMapOverlaps();

        //! Test overlap for a given pair of particle coordinates
        /*! \param type_i Type of first particle
            \param type_j Type of second particle
            \param rij Separation vector rj-ri
            \param qi Orientation quaternion of first particle
            \param qj Orientation quaternion of second particle
            \param use_images if true, take into account periodic boundary conditions
            \param exclude_self if true, exclude the self-image

            \returns true if particles overlap
         */
        virtual bool py_test_overlap(unsigned int type_i, unsigned int type_j,
            pybind11::list rij, pybind11::list qi, pybind11::list qj,
            bool use_images, bool exclude_self);

        //! Return the requested ghost layer width
        virtual Scalar getGhostLayerWidth(unsigned int)
            {
            Scalar ghost_width = m_nominal_width + m_extra_ghost_width;
            m_exec_conf->msg->notice(9) << "IntegratorHPMCMono: ghost layer width of " << ghost_width << std::endl;
            return ghost_width;
            }

        #ifdef ENABLE_MPI
        //! Return the requested communication flags for ghost particles
        virtual CommFlags getCommFlags(unsigned int)
            {
            CommFlags flags(0);
            flags[comm_flag::position] = 1;
            flags[comm_flag::tag] = 1;

            std::ostringstream o;
            o << "IntegratorHPMCMono: Requesting communication flags for pos tag orientation";

            // many things depend internally on the orientation field (for ghosts) being initialized, therefore always request it
            flags[comm_flag::orientation] = 1;

            if (m_patch)
                {
                flags[comm_flag::diameter] = 1;
                flags[comm_flag::charge] = 1;
                o << "diameter charge";
                }

            m_exec_conf->msg->notice(9) << o.str() << std::endl;
            return flags;
            }
        #endif

        //! Prepare for the run
        virtual void prepRun(unsigned int timestep)
            {
            // base class method
            IntegratorHPMC::prepRun(timestep);

                {
                // for p in params, if Shape dummy(q_dummy, params).hasOrientation() then m_hasOrientation=true
                m_hasOrientation = false;
                quat<Scalar> q(make_scalar4(1,0,0,0));
                for (unsigned int i=0; i < m_pdata->getNTypes(); i++)
                    {
                    Shape dummy(q, m_params[i]);
                    if (dummy.hasOrientation())
                        m_hasOrientation = true;
                    }
                }
            updateCellWidth(); // make sure the cell width is up-to-date and forces a rebuild of the AABB tree and image list

            communicate(true);
            }

        //! Communicate particles
        virtual void communicate(bool migrate)
            {
            // migrate and exchange particles
            #ifdef ENABLE_MPI
            if (m_comm)
                {
                // this is kludgy but necessary since we are calling the communications methods directly
                m_comm->setFlags(getCommFlags(0));

                if (migrate)
                    m_comm->migrateParticles();
                else
                    m_pdata->removeAllGhostParticles();

                m_comm->exchangeGhosts();

                m_aabb_tree_invalid = true;
                }
            #endif
            }

        //! Return true if anisotropic particles are present
        virtual bool hasOrientation() { return m_hasOrientation; }

        //! Compute the energy due to patch interactions
        /*! \param timestep the current time step
         * \returns the total patch energy
         */
        virtual float computePatchEnergy(unsigned int timestep);

        //! Build the AABB tree (if needed)
        const detail::AABBTree& buildAABBTree();

        //! Make list of image indices for boxes to check in small-box mode
        const std::vector<vec3<Scalar> >& updateImageList();

        //! Return list of integer shift vectors for periodic images
        const std::vector<int3>& getImageHKL()
            {
            updateImageList();
            return m_image_hkl;
            }

        //! Method to be called when number of types changes
        virtual void slotNumTypesChange();

        void invalidateAABBTree(){ m_aabb_tree_invalid = true; }

        //! Method that is called whenever the GSD file is written if connected to a GSD file.
        int slotWriteGSDState(gsd_handle&, std::string name) const;

        //! Method that is called whenever the GSD file is written if connected to a GSD file.
        int slotWriteGSDShapeSpec(gsd_handle&) const;

        //! Method that is called to connect to the gsd write state signal
        void connectGSDStateSignal(std::shared_ptr<GSDDumpWriter> writer, std::string name);

        //! Method that is called to connect to the gsd write shape signal
        void connectGSDShapeSpec(std::shared_ptr<GSDDumpWriter> writer);

        //! Method that is called to connect to the gsd write state signal
        bool restoreStateGSD(std::shared_ptr<GSDReader> reader, std::string name);

        std::vector<std::string> getTypeShapeMapping(const std::vector<param_type, managed_allocator<param_type> > &params) const
            {
            quat<Scalar> q(make_scalar4(1,0,0,0));
            std::vector<std::string> type_shape_mapping(params.size());
            for (unsigned int i = 0; i < type_shape_mapping.size(); i++)
                {
                Shape shape(q, params[i]);
                type_shape_mapping[i] = shape.getShapeSpec();
                }
            return type_shape_mapping;
            }

        pybind11::list getTypeShapesPy()
            {
            std::vector<std::string> type_shape_mapping = this->getTypeShapeMapping(this->m_params);
            pybind11::list type_shapes;
            for (unsigned int i = 0; i < type_shape_mapping.size(); i++)
                type_shapes.append(type_shape_mapping[i]);
            return type_shapes;
            }

    protected:
        std::vector<param_type, managed_allocator<param_type> > m_params;   //!< Parameters for each particle type on GPU
        GlobalArray<unsigned int> m_overlaps;          //!< Interaction matrix (0/1) for overlap checks
        detail::UpdateOrder m_update_order;         //!< Update order
        bool m_image_list_is_initialized;                    //!< true if image list has been used
        bool m_image_list_valid;                             //!< image list is invalid if the box dimensions or particle parameters have changed.
        std::vector<vec3<Scalar> > m_image_list;             //!< List of potentially interacting simulation box images
        std::vector<int3> m_image_hkl;               //!< List of potentially interacting simulation box images (integer shifts)
        unsigned int m_image_list_rebuilds;                  //!< Number of times the image list has been rebuilt
        bool m_image_list_warning_issued;                    //!< True if the image list warning has been issued
        bool m_hkl_max_warning_issued;                       //!< True if the image list size warning has been issued
        bool m_hasOrientation;                               //!< true if there are any orientable particles in the system

        std::shared_ptr< ExternalFieldMono<Shape> > m_external;//!< External Field
        detail::AABBTree m_aabb_tree;               //!< Bounding volume hierarchy for overlap checks
        detail::AABB* m_aabbs;                      //!< list of AABBs, one per particle
        unsigned int m_aabbs_capacity;              //!< Capacity of m_aabbs list
        bool m_aabb_tree_invalid;                   //!< Flag if the aabb tree has been invalidated

        Scalar m_extra_image_width;                 //! Extra width to extend the image list

        Index2D m_overlap_idx;                      //!!< Indexer for interaction matrix

        /* Depletants related data members */

        std::vector<Scalar> m_fugacity;                          //!< Average depletant number density in free volume, per type

        GlobalArray<hpmc_implicit_counters_t> m_implicit_count;               //!< Counter of depletant insertions
        std::vector<hpmc_implicit_counters_t> m_implicit_count_run_start;     //!< Counter of depletant insertions at run start
        std::vector<hpmc_implicit_counters_t> m_implicit_count_step_start;    //!< Counter of depletant insertions at step start

        bool m_quermass;                                         //!< True if quermass integration mode is enabled
        Scalar m_sweep_radius;                                   //!< Radius of sphere to sweep shapes by

        //! Test whether to reject the current particle move based on depletants
        #ifndef ENABLE_TBB
        inline bool checkDepletantOverlap(unsigned int i, vec3<Scalar> pos_i, Shape shape_i, unsigned int typ_i,
            Scalar4 *h_postype, Scalar4 *h_orientation, unsigned int *h_overlaps,
            hpmc_counters_t& counters, hpmc_implicit_counters_t *implicit_counters,
            hoomd::RandomGenerator& rng_depletants);
        #else
        inline bool checkDepletantOverlap(unsigned int i, vec3<Scalar> pos_i, Shape shape_i, unsigned int typ_i,
            Scalar4 *h_postype, Scalar4 *h_orientation, unsigned int *h_overlaps,
            hpmc_counters_t& counters, hpmc_implicit_counters_t *implicit_counters,
            tbb::enumerable_thread_specific< hoomd::RandomGenerator >& rng_depletants_parallel);
        #endif

        //! Set the nominal width appropriate for looped moves
        virtual void updateCellWidth();

        //! Grow the m_aabbs list
        virtual void growAABBList(unsigned int N);

        //! Limit the maximum move distances
        virtual void limitMoveDistances();

        //! callback so that the box change signal can invalidate the image list
        virtual void slotBoxChanged()
            {
            m_image_list_valid = false;
            // changing the box does not necessarily invalidate the AABB tree - however, practically
            // anything that changes the box (i.e. NPT, box_resize) is also moving the particles,
            // so use it as a sign to rebuild the AABB tree
            m_aabb_tree_invalid = true;
            }

        //! callback so that the particle sort signal can invalidate the AABB tree
        virtual void slotSorted()
            {
            m_aabb_tree_invalid = true;
            }
    };

template <class Shape>
IntegratorHPMCMono<Shape>::IntegratorHPMCMono(std::shared_ptr<SystemDefinition> sysdef,
                                                   unsigned int seed)
            : IntegratorHPMC(sysdef, seed),
              m_update_order(seed+m_exec_conf->getRank(), m_pdata->getN()),
              m_image_list_is_initialized(false),
              m_image_list_valid(false),
              m_hasOrientation(true),
              m_extra_image_width(0.0),
              m_quermass(false),
              m_sweep_radius(0.0)
    {
    // allocate the parameter storage
    m_params = std::vector<param_type, managed_allocator<param_type> >(m_pdata->getNTypes(), param_type(), managed_allocator<param_type>(m_exec_conf->isCUDAEnabled()));

    m_overlap_idx = Index2D(m_pdata->getNTypes());
    GlobalArray<unsigned int> overlaps(m_overlap_idx.getNumElements(), m_exec_conf);
    m_overlaps.swap(overlaps);
    TAG_ALLOCATION(m_overlaps);
    ArrayHandle<unsigned int> h_overlaps(m_overlaps, access_location::host, access_mode::readwrite);
    for(unsigned int i = 0; i < m_overlap_idx.getNumElements(); i++)
        {
        h_overlaps.data[i] = 1; // Assume we want to check overlaps.
        }

    // Connect to the BoxChange signal
    m_pdata->getBoxChangeSignal().template connect<IntegratorHPMCMono<Shape>, &IntegratorHPMCMono<Shape>::slotBoxChanged>(this);
    m_pdata->getParticleSortSignal().template connect<IntegratorHPMCMono<Shape>, &IntegratorHPMCMono<Shape>::slotSorted>(this);

    m_image_list_rebuilds = 0;
    m_image_list_warning_issued = false;
    m_hkl_max_warning_issued = false;

    m_aabbs = NULL;
    m_aabbs_capacity = 0;
    m_aabb_tree_invalid = true;

    GlobalArray<hpmc_implicit_counters_t> implicit_count(this->m_pdata->getNTypes(),this->m_exec_conf);
    m_implicit_count.swap(implicit_count);
    TAG_ALLOCATION(m_implicit_count);

        {
        ArrayHandle<hpmc_implicit_counters_t> h_implicit_count(m_implicit_count, access_location::host, access_mode::readwrite);
        for (unsigned int i = 0; i < this->m_pdata->getNTypes(); ++i)
            h_implicit_count.data[i] = hpmc_implicit_counters_t();
        }

    m_implicit_count_run_start.resize(this->m_pdata->getNTypes());
    m_implicit_count_step_start.resize(this->m_pdata->getNTypes());

    m_fugacity.resize(this->m_pdata->getNTypes(),0.0);
    }

/*! \param mode 0 -> Absolute count, 1 -> relative to the start of the run, 2 -> relative to the last executed step
    \return The current state of the acceptance counters

    IntegratorHPMCMonoImplicit maintains a count of the number of accepted and rejected moves since instantiation. getCounters()
    provides the current value. The parameter *mode* controls whether the returned counts are absolute, relative
    to the start of the run, or relative to the start of the last executed step.
*/
template<class Shape>
std::vector<hpmc_implicit_counters_t> IntegratorHPMCMono<Shape>::getImplicitCounters(unsigned int mode)
    {
    ArrayHandle<hpmc_implicit_counters_t> h_counters(m_implicit_count, access_location::host, access_mode::read);
    std::vector<hpmc_implicit_counters_t> result(this->m_pdata->getNTypes());

    std::copy(h_counters.data, h_counters.data + this->m_pdata->getNTypes(), result.begin());

    if (mode == 1)
        {
        for (unsigned int i = 0; i < this->m_pdata->getNTypes(); ++i)
            result[i] = result[i] - m_implicit_count_run_start[i];
        }
    else if (mode == 2)
        {
        for (unsigned int i = 0; i < this->m_pdata->getNTypes(); ++i)
            result[i] = result[i] - m_implicit_count_step_start[i];
        }

    #ifdef ENABLE_MPI
    if (this->m_comm)
        {
        // MPI Reduction to total result values on all ranks
        for (unsigned int i = 0; i < this->m_pdata->getNTypes(); ++i)
            MPI_Allreduce(MPI_IN_PLACE, &result[i].insert_count, 1, MPI_LONG_LONG_INT, MPI_SUM, this->m_exec_conf->getMPICommunicator());
        }
    #endif

    return result;
    }

template<class Shape>
std::vector< std::string > IntegratorHPMCMono<Shape>::getProvidedLogQuantities()
    {
    // start with the integrator provided quantities
    std::vector< std::string > result = IntegratorHPMC::getProvidedLogQuantities();
    // then add ours
    if(m_patch)
        {
        result.push_back("hpmc_patch_energy");
        result.push_back("hpmc_patch_rcut");
        }

    for (unsigned int typ=0; typ<this->m_pdata->getNTypes();typ++)
      {
      std::ostringstream tmp_str0;
      tmp_str0<<"hpmc_fugacity_"<< this->m_pdata->getNameByType(typ);
      result.push_back(tmp_str0.str());
      }

    result.push_back("hpmc_insert_count");

    return result;
    }

template<class Shape>
Scalar IntegratorHPMCMono<Shape>::getLogValue(const std::string& quantity, unsigned int timestep)
    {
    if (quantity == "hpmc_patch_energy")
        {
        if (m_patch)
            {
            return computePatchEnergy(timestep);
            }
        else
            {
            this->m_exec_conf->msg->error() << "No patch enabled:" << quantity << " not registered." << std::endl;
            throw std::runtime_error("Error getting log value");
            }
        }
    else if (quantity == "hpmc_patch_rcut")
        {
        if (m_patch)
            {
            return (Scalar)m_patch->getRCut();
            }
        else
            {
            this->m_exec_conf->msg->error() << "No patch enabled:" << quantity << " not registered." << std::endl;
            throw std::runtime_error("Error getting log value");
            }
        }

    //loop over per particle fugacities
    for (unsigned int typ=0; typ<this->m_pdata->getNTypes();typ++)
        {
        std::ostringstream tmp_str0;
        tmp_str0<<"hpmc_fugacity_"<<this->m_pdata->getNameByType(typ);
        if (quantity==tmp_str0.str())
            return m_fugacity[typ];
        }

    hpmc_counters_t counters = IntegratorHPMC::getCounters(2);
    const std::vector<hpmc_implicit_counters_t>& implicit_counters = getImplicitCounters(2);

    if (quantity == "hpmc_insert_count")
        {
        // reduce over all types
        unsigned long long int total_insert_count = 0;
        for (unsigned int i = 0; i < this->m_pdata->getNTypes(); ++i)
            total_insert_count += implicit_counters[i].insert_count;

        // return number of depletant insertions per colloid
        if (counters.getNMoves() > 0)
            return (Scalar)total_insert_count/(Scalar)counters.getNMoves();
        else
            return Scalar(0.0);
        }

    //nothing found -> pass on to base class
    return IntegratorHPMC::getLogValue(quantity, timestep);
    }

template <class Shape>
void IntegratorHPMCMono<Shape>::printStats()
    {
    IntegratorHPMC::printStats();

    const std::vector<hpmc_implicit_counters_t>& result = getImplicitCounters(1);
    hpmc_counters_t counters = getCounters(1);

    // reduce over all types
    unsigned long long int total_insert_count = 0;
    for (unsigned int i = 0; i < this->m_pdata->getNTypes(); ++i)
        total_insert_count += result[i].insert_count;

    bool has_depletants = false;
    for (unsigned int i = 0; i < this->m_pdata->getNTypes(); ++i)
        {
        if (m_fugacity[i] != 0.0)
            {
            has_depletants = true;
            break;
            }
        }

    if (!has_depletants)
        return;

    this->m_exec_conf->msg->notice(2) << "-- Implicit depletants stats:" << "\n";
    this->m_exec_conf->msg->notice(2) << "Depletant insertions per trial move:      "
        << double(total_insert_count)/double(counters.getNMoves()) << "\n";

    // supply additional statistics
    for (unsigned int i = 0; i < this->m_pdata->getNTypes(); ++i)
        {
        if (m_fugacity[i] != 0.0)
            {
            this->m_exec_conf->msg->notice(3) << "Type '" << this->m_pdata->getNameByType(i) << "': "
                << double(result[i].insert_count)/double(counters.getNMoves()) << std::endl;
            }
        }

    /*unsigned int max_height = 0;
    unsigned int total_height = 0;

    for (unsigned int i = 0; i < m_pdata->getN(); i++)
        {
        unsigned int height = m_aabb_tree.height(i);
        if (height > max_height)
            max_height = height;
        total_height += height;
        }

    m_exec_conf->msg->notice(2) << "Avg AABB tree height: " << total_height / Scalar(m_pdata->getN()) << std::endl;
    m_exec_conf->msg->notice(2) << "Max AABB tree height: " << max_height << std::endl;*/
    }

template <class Shape>
void IntegratorHPMCMono<Shape>::resetStats()
    {
    IntegratorHPMC::resetStats();

    ArrayHandle<hpmc_implicit_counters_t> h_counters(m_implicit_count, access_location::host, access_mode::read);
    for (unsigned int i = 0; i < this->m_pdata->getNTypes(); ++i)
        m_implicit_count_run_start[i] = h_counters.data[i];
    }

template <class Shape>
void IntegratorHPMCMono<Shape>::slotNumTypesChange()
    {
    // re-allocate the parameter storage
    m_params.resize(m_pdata->getNTypes());

    // skip the reallocation if the number of types does not change
    // this keeps old potential coefficients when restoring a snapshot
    // it will result in invalid coefficients if the snapshot has a different type id -> name mapping
    if (m_pdata->getNTypes() == m_overlap_idx.getW())
        return;

    // re-allocate overlap interaction matrix
    Index2D old_overlap_idx = m_overlap_idx;
    m_overlap_idx = Index2D(m_pdata->getNTypes());

<<<<<<< HEAD
    GlobalArray<unsigned int> overlaps(m_overlap_idx.getNumElements(), m_exec_conf);
=======
    GPUArray<unsigned int> overlaps(m_overlap_idx.getNumElements(), m_exec_conf);

        {
        ArrayHandle<unsigned int> h_old_overlaps(m_overlaps, access_location::host, access_mode::read);
        ArrayHandle<unsigned int> h_overlaps(overlaps, access_location::host, access_mode::overwrite);

        for(unsigned int i = 0; i < m_overlap_idx.getNumElements(); i++)
            {
            h_overlaps.data[i] = 1; // Assume we want to check overlaps.
            }

        // copy over old overlap check flags (this assumes the number of types is greater or equal to the old number of types)
        for (unsigned int i = 0; i < old_overlap_idx.getW(); ++i)
            {
            for (unsigned int j = 0; j < old_overlap_idx.getH(); ++j)
                {
                h_overlaps.data[m_overlap_idx(i,j)] = h_old_overlaps.data[old_overlap_idx(i,j)];
                }
            }
        }

>>>>>>> df797012
    m_overlaps.swap(overlaps);

    // depletant related counters
    unsigned int old_ntypes = m_implicit_count.getNumElements();
    m_implicit_count.resize(this->m_pdata->getNTypes());

        {
        ArrayHandle<hpmc_implicit_counters_t> h_implicit_count(m_implicit_count, access_location::host, access_mode::readwrite);
        for (unsigned int i = old_ntypes; i < this->m_pdata->getNTypes(); ++i)
            h_implicit_count.data[i] = hpmc_implicit_counters_t();
        }
    m_implicit_count_run_start.resize(this->m_pdata->getNTypes());
    m_implicit_count_step_start.resize(this->m_pdata->getNTypes());

    // depletant fugacities
    m_fugacity.resize(this->m_pdata->getNTypes(),0.0);

    // call parent class method
    IntegratorHPMC::slotNumTypesChange();
    }

template <class Shape>
void IntegratorHPMCMono<Shape>::update(unsigned int timestep)
    {
    m_exec_conf->msg->notice(10) << "HPMCMono update: " << timestep << std::endl;
    IntegratorHPMC::update(timestep);

    // get needed vars
    ArrayHandle<hpmc_counters_t> h_counters(m_count_total, access_location::host, access_mode::readwrite);
    hpmc_counters_t& counters = h_counters.data[0];

    ArrayHandle<hpmc_implicit_counters_t> h_implicit_counters(m_implicit_count, access_location::host, access_mode::readwrite);
    std::copy(h_implicit_counters.data, h_implicit_counters.data + this->m_pdata->getNTypes(), m_implicit_count_step_start.begin());

    const BoxDim& box = m_pdata->getBox();
    unsigned int ndim = this->m_sysdef->getNDimensions();

    #ifdef ENABLE_MPI
    // compute the width of the active region
    Scalar3 npd = box.getNearestPlaneDistance();
    Scalar3 ghost_fraction = m_nominal_width / npd;
    #endif

    // Shuffle the order of particles for this step
    m_update_order.resize(m_pdata->getN());
    m_update_order.shuffle(timestep);

    // update the AABB Tree
    buildAABBTree();
    // limit m_d entries so that particles cannot possibly wander more than one box image in one time step
    limitMoveDistances();
    // update the image list
    updateImageList();

    bool has_depletants = false;
    for (unsigned int i = 0; i < this->m_pdata->getNTypes(); ++i)
        {
        if (m_fugacity[i] != 0.0)
            {
            has_depletants = true;
            break;
            }
        }

    // Combine the three seeds to generate RNG for poisson distribution
    #ifndef ENABLE_TBB
    hoomd::RandomGenerator rng_depletants(this->m_seed,
        timestep,
        this->m_exec_conf->getRank(),
        hoomd::RNGIdentifier::HPMCDepletants);
    #else
    // create one RNG per thread
    tbb::enumerable_thread_specific< hoomd::RandomGenerator > rng_depletants_parallel([=]
        {
        std::vector<unsigned int> seed_seq(5);
        std::hash<std::thread::id> hash;
        return hoomd::RandomGenerator(this->m_seed,
            timestep,
            this->m_exec_conf->getRank(),
            hash(std::this_thread::get_id()),
            hoomd::RNGIdentifier::HPMCDepletants);
        });
    #endif

    if (this->m_prof) this->m_prof->push(this->m_exec_conf, "HPMC update");

    if( m_external ) // I think we need this here otherwise I don't think it will get called.
        {
        m_external->compute(timestep);
        }

    // access interaction matrix
    ArrayHandle<unsigned int> h_overlaps(m_overlaps, access_location::host, access_mode::read);

    // loop over local particles nselect times
    for (unsigned int i_nselect = 0; i_nselect < m_nselect; i_nselect++)
        {
        // access particle data and system box
        ArrayHandle<Scalar4> h_postype(m_pdata->getPositions(), access_location::host, access_mode::readwrite);
        ArrayHandle<Scalar4> h_orientation(m_pdata->getOrientationArray(), access_location::host, access_mode::readwrite);
        ArrayHandle<Scalar> h_diameter(m_pdata->getDiameters(), access_location::host, access_mode::read);
        ArrayHandle<Scalar> h_charge(m_pdata->getCharges(), access_location::host, access_mode::read);

        //access move sizes
        ArrayHandle<Scalar> h_d(m_d, access_location::host, access_mode::read);
        ArrayHandle<Scalar> h_a(m_a, access_location::host, access_mode::read);

        // loop through N particles in a shuffled order
        for (unsigned int cur_particle = 0; cur_particle < m_pdata->getN(); cur_particle++)
            {
            unsigned int i = m_update_order[cur_particle];

            // read in the current position and orientation
            Scalar4 postype_i = h_postype.data[i];
            Scalar4 orientation_i = h_orientation.data[i];
            vec3<Scalar> pos_i = vec3<Scalar>(postype_i);

            #ifdef ENABLE_MPI
            if (m_comm)
                {
                // only move particle if active
                if (!isActive(make_scalar3(postype_i.x, postype_i.y, postype_i.z), box, ghost_fraction))
                    continue;
                }
            #endif

            // make a trial move for i
            hoomd::RandomGenerator rng_i(hoomd::RNGIdentifier::HPMCMonoTrialMove, m_seed, i, m_exec_conf->getRank()*m_nselect + i_nselect, timestep);
            int typ_i = __scalar_as_int(postype_i.w);
            Shape shape_i(quat<Scalar>(orientation_i), m_params[typ_i]);
            unsigned int move_type_select = hoomd::UniformIntDistribution(0xffff)(rng_i);
            bool move_type_translate = !shape_i.hasOrientation() || (move_type_select < m_move_ratio);

            Shape shape_old(quat<Scalar>(orientation_i), m_params[typ_i]);
            vec3<Scalar> pos_old = pos_i;

            if (move_type_translate)
                {
                // skip if no overlap check is required
                if (h_d.data[typ_i] == 0.0)
                    {
                    if (!shape_i.ignoreStatistics())
                        counters.translate_accept_count++;
                    continue;
                    }

                move_translate(pos_i, rng_i, h_d.data[typ_i], ndim);

                #ifdef ENABLE_MPI
                if (m_comm)
                    {
                    // check if particle has moved into the ghost layer, and skip if it is
                    if (!isActive(vec_to_scalar3(pos_i), box, ghost_fraction))
                        continue;
                    }
                #endif
                }
            else
                {
                if (h_a.data[typ_i] == 0.0)
                    {
                    if (!shape_i.ignoreStatistics())
                        counters.rotate_accept_count++;
                    continue;
                    }

                if (ndim == 2)
                    move_rotate<2>(shape_i.orientation, rng_i, h_a.data[typ_i]);
                else
                    move_rotate<3>(shape_i.orientation, rng_i, h_a.data[typ_i]);
                }


            bool overlap=false;
            OverlapReal r_cut_patch = 0;

            if (m_patch && !m_patch_log)
                {
                r_cut_patch = m_patch->getRCut() + 0.5*m_patch->getAdditiveCutoff(typ_i);
                }

            // subtract minimum AABB extent from search radius
            OverlapReal R_query = std::max(shape_i.getCircumsphereDiameter()/OverlapReal(2.0),
                r_cut_patch-getMinCoreDiameter()/(OverlapReal)2.0);
            detail::AABB aabb_i_local = detail::AABB(vec3<Scalar>(0,0,0),R_query);

            // patch + field interaction deltaU
            double patch_field_energy_diff = 0;

            // check for overlaps with neighboring particle's positions (also calculate the new energy)
            // All image boxes (including the primary)
            const unsigned int n_images = m_image_list.size();
            for (unsigned int cur_image = 0; cur_image < n_images; cur_image++)
                {
                vec3<Scalar> pos_i_image = pos_i + m_image_list[cur_image];
                detail::AABB aabb = aabb_i_local;
                aabb.translate(pos_i_image);

                // stackless search
                for (unsigned int cur_node_idx = 0; cur_node_idx < m_aabb_tree.getNumNodes(); cur_node_idx++)
                    {
                    if (detail::overlap(m_aabb_tree.getNodeAABB(cur_node_idx), aabb))
                        {
                        if (m_aabb_tree.isNodeLeaf(cur_node_idx))
                            {
                            for (unsigned int cur_p = 0; cur_p < m_aabb_tree.getNodeNumParticles(cur_node_idx); cur_p++)
                                {
                                // read in its position and orientation
                                unsigned int j = m_aabb_tree.getNodeParticle(cur_node_idx, cur_p);

                                Scalar4 postype_j;
                                Scalar4 orientation_j;

                                // handle j==i situations
                                if ( j != i )
                                    {
                                    // load the position and orientation of the j particle
                                    postype_j = h_postype.data[j];
                                    orientation_j = h_orientation.data[j];
                                    }
                                else
                                    {
                                    if (cur_image == 0)
                                        {
                                        // in the first image, skip i == j
                                        continue;
                                        }
                                    else
                                        {
                                        // If this is particle i and we are in an outside image, use the translated position and orientation
                                        postype_j = make_scalar4(pos_i.x, pos_i.y, pos_i.z, postype_i.w);
                                        orientation_j = quat_to_scalar4(shape_i.orientation);
                                        }
                                    }

                                // put particles in coordinate system of particle i
                                vec3<Scalar> r_ij = vec3<Scalar>(postype_j) - pos_i_image;

                                unsigned int typ_j = __scalar_as_int(postype_j.w);
                                Shape shape_j(quat<Scalar>(orientation_j), m_params[typ_j]);

                                Scalar rcut = 0.0;
                                if (m_patch)
                                    rcut = r_cut_patch + 0.5 * m_patch->getAdditiveCutoff(typ_j);

                                counters.overlap_checks++;
                                if (h_overlaps.data[m_overlap_idx(typ_i, typ_j)]
                                    && check_circumsphere_overlap(r_ij, shape_i, shape_j)
                                    && test_overlap(r_ij, shape_i, shape_j, counters.overlap_err_count))
                                    {
                                    overlap = true;
                                    break;
                                    }
                                else if (m_patch && !m_patch_log && dot(r_ij,r_ij) <= rcut*rcut) // If there is no overlap and m_patch is not NULL, calculate energy
                                    {
                                    // deltaU = U_old - U_new: subtract energy of new configuration
                                    patch_field_energy_diff -= m_patch->energy(r_ij, typ_i,
                                                               quat<float>(shape_i.orientation),
                                                               h_diameter.data[i],
                                                               h_charge.data[i],
                                                               typ_j,
                                                               quat<float>(orientation_j),
                                                               h_diameter.data[j],
                                                               h_charge.data[j]
                                                               );
                                    }
                                }
                            }
                        }
                    else
                        {
                        // skip ahead
                        cur_node_idx += m_aabb_tree.getNodeSkip(cur_node_idx);
                        }

                    if (overlap)
                        break;
                    }  // end loop over AABB nodes

                if (overlap)
                    break;
                } // end loop over images

            // calculate old patch energy only if m_patch not NULL and no overlaps
            if (m_patch && !m_patch_log && !overlap)
                {
                for (unsigned int cur_image = 0; cur_image < n_images; cur_image++)
                    {
                    vec3<Scalar> pos_i_image = pos_old + m_image_list[cur_image];
                    detail::AABB aabb = aabb_i_local;
                    aabb.translate(pos_i_image);

                    // stackless search
                    for (unsigned int cur_node_idx = 0; cur_node_idx < m_aabb_tree.getNumNodes(); cur_node_idx++)
                        {
                        if (detail::overlap(m_aabb_tree.getNodeAABB(cur_node_idx), aabb))
                            {
                            if (m_aabb_tree.isNodeLeaf(cur_node_idx))
                                {
                                for (unsigned int cur_p = 0; cur_p < m_aabb_tree.getNodeNumParticles(cur_node_idx); cur_p++)
                                    {
                                    // read in its position and orientation
                                    unsigned int j = m_aabb_tree.getNodeParticle(cur_node_idx, cur_p);

                                    Scalar4 postype_j;
                                    Scalar4 orientation_j;

                                    // handle j==i situations
                                    if ( j != i )
                                        {
                                        // load the position and orientation of the j particle
                                        postype_j = h_postype.data[j];
                                        orientation_j = h_orientation.data[j];
                                        }
                                    else
                                        {
                                        if (cur_image == 0)
                                            {
                                            // in the first image, skip i == j
                                            continue;
                                            }
                                        else
                                            {
                                            // If this is particle i and we are in an outside image, use the translated position and orientation
                                            postype_j = make_scalar4(pos_old.x, pos_old.y, pos_old.z, postype_i.w);
                                            orientation_j = quat_to_scalar4(shape_old.orientation);
                                            }
                                        }

                                    // put particles in coordinate system of particle i
                                    vec3<Scalar> r_ij = vec3<Scalar>(postype_j) - pos_i_image;
                                    unsigned int typ_j = __scalar_as_int(postype_j.w);
                                    Shape shape_j(quat<Scalar>(orientation_j), m_params[typ_j]);

                                    Scalar rcut = r_cut_patch + 0.5 * m_patch->getAdditiveCutoff(typ_j);

                                    // deltaU = U_old - U_new: add energy of old configuration
                                    if (dot(r_ij,r_ij) <= rcut*rcut)
                                        patch_field_energy_diff += m_patch->energy(r_ij,
                                                                   typ_i,
                                                                   quat<float>(orientation_i),
                                                                   h_diameter.data[i],
                                                                   h_charge.data[i],
                                                                   typ_j,
                                                                   quat<float>(orientation_j),
                                                                   h_diameter.data[j],
                                                                   h_charge.data[j]);
                                    }
                                }
                            }
                        else
                            {
                            // skip ahead
                            cur_node_idx += m_aabb_tree.getNodeSkip(cur_node_idx);
                            }
                        }  // end loop over AABB nodes
                    } // end loop over images
                } // end if (m_patch)

            // Add external energetic contribution
            if (m_external)
                {
                patch_field_energy_diff -= m_external->energydiff(i, pos_old, shape_old, pos_i, shape_i);
                }

            bool accept = !overlap && hoomd::detail::generate_canonical<double>(rng_i) < slow::exp(patch_field_energy_diff);

            // The trial move is valid, so check if it is invalidated by depletants
            if (has_depletants && accept)
                {
                #ifndef ENABLE_TBB
                accept = checkDepletantOverlap(i, pos_i, shape_i, typ_i, h_postype.data, h_orientation.data, h_overlaps.data, counters, h_implicit_counters.data, rng_depletants);
                #else
                accept = checkDepletantOverlap(i, pos_i, shape_i, typ_i, h_postype.data, h_orientation.data, h_overlaps.data, counters, h_implicit_counters.data, rng_depletants_parallel);
                #endif
                }

            // If no overlaps and Metropolis criterion is met, accept
            // trial move and update positions  and/or orientations.
            if (accept)
                {
                // increment accept counter and assign new position
                if (!shape_i.ignoreStatistics())
                    {
                    if (move_type_translate)
                        counters.translate_accept_count++;
                    else
                        counters.rotate_accept_count++;
                    }

                // update the position of the particle in the tree for future updates
                detail::AABB aabb = aabb_i_local;
                aabb.translate(pos_i);
                m_aabb_tree.update(i, aabb);

                // update position of particle
                h_postype.data[i] = make_scalar4(pos_i.x,pos_i.y,pos_i.z,postype_i.w);

                if (shape_i.hasOrientation())
                    {
                    h_orientation.data[i] = quat_to_scalar4(shape_i.orientation);
                    }
                }
            else
                {
                if (!shape_i.ignoreStatistics())
                    {
                    // increment reject counter
                    if (move_type_translate)
                        counters.translate_reject_count++;
                    else
                        counters.rotate_reject_count++;
                    }
                }
            } // end loop over all particles
        } // end loop over nselect

        {
        ArrayHandle<Scalar4> h_postype(m_pdata->getPositions(), access_location::host, access_mode::readwrite);
        ArrayHandle<int3> h_image(m_pdata->getImages(), access_location::host, access_mode::readwrite);
        // wrap particles back into box
        for (unsigned int i = 0; i < m_pdata->getN(); i++)
            {
            box.wrap(h_postype.data[i], h_image.data[i]);
            }
        }

    // perform the grid shift
    #ifdef ENABLE_MPI
    if (m_comm)
        {
        ArrayHandle<Scalar4> h_postype(m_pdata->getPositions(), access_location::host, access_mode::readwrite);
        ArrayHandle<int3> h_image(m_pdata->getImages(), access_location::host, access_mode::readwrite);

        // precalculate the grid shift
        hoomd::RandomGenerator rng(hoomd::RNGIdentifier::HPMCMonoShift, this->m_seed, timestep);
        Scalar3 shift = make_scalar3(0,0,0);
        hoomd::UniformDistribution<Scalar> uniform(-m_nominal_width/Scalar(2.0),m_nominal_width/Scalar(2.0));
        shift.x = uniform(rng);
        shift.y = uniform(rng);
        if (this->m_sysdef->getNDimensions() == 3)
            {
            shift.z = uniform(rng);
            }
        for (unsigned int i = 0; i < m_pdata->getN(); i++)
            {
            // read in the current position and orientation
            Scalar4 postype_i = h_postype.data[i];
            vec3<Scalar> r_i = vec3<Scalar>(postype_i); // translation from local to global coordinates
            r_i += vec3<Scalar>(shift);
            h_postype.data[i] = vec_to_scalar4(r_i, postype_i.w);
            box.wrap(h_postype.data[i], h_image.data[i]);
            }
        this->m_pdata->translateOrigin(shift);
        }
    #endif

    if (this->m_prof) this->m_prof->pop(this->m_exec_conf);

    // migrate and exchange particles
    communicate(true);

    // all particle have been moved, the aabb tree is now invalid
    m_aabb_tree_invalid = true;
    }

/*! \param timestep current step
    \param early_exit exit at first overlap found if true
    \returns number of overlaps if early_exit=false, 1 if early_exit=true
*/
template <class Shape>
unsigned int IntegratorHPMCMono<Shape>::countOverlaps(unsigned int timestep, bool early_exit)
    {
    unsigned int overlap_count = 0;
    unsigned int err_count = 0;

    m_exec_conf->msg->notice(10) << "HPMCMono count overlaps: " << timestep << std::endl;

    if (!m_past_first_run)
        {
        m_exec_conf->msg->error() << "count_overlaps only works after a run() command" << std::endl;
        throw std::runtime_error("Error communicating in count_overlaps");
        }

    // build an up to date AABB tree
    buildAABBTree();
    // update the image list
    updateImageList();

    if (this->m_prof) this->m_prof->push(this->m_exec_conf, "HPMC count overlaps");

    // access particle data and system box
    ArrayHandle<Scalar4> h_postype(m_pdata->getPositions(), access_location::host, access_mode::read);
    ArrayHandle<Scalar4> h_orientation(m_pdata->getOrientationArray(), access_location::host, access_mode::read);
    ArrayHandle<unsigned int> h_tag(m_pdata->getTags(), access_location::host, access_mode::read);

    // access parameters and interaction matrix
    ArrayHandle<unsigned int> h_overlaps(m_overlaps, access_location::host, access_mode::read);

    // Loop over all particles
    for (unsigned int i = 0; i < m_pdata->getN(); i++)
        {
        // read in the current position and orientation
        Scalar4 postype_i = h_postype.data[i];
        Scalar4 orientation_i = h_orientation.data[i];
        unsigned int typ_i = __scalar_as_int(postype_i.w);
        Shape shape_i(quat<Scalar>(orientation_i), m_params[typ_i]);
        vec3<Scalar> pos_i = vec3<Scalar>(postype_i);

        // Check particle against AABB tree for neighbors
        detail::AABB aabb_i_local = shape_i.getAABB(vec3<Scalar>(0,0,0));

        const unsigned int n_images = m_image_list.size();
        for (unsigned int cur_image = 0; cur_image < n_images; cur_image++)
            {
            vec3<Scalar> pos_i_image = pos_i + m_image_list[cur_image];
            detail::AABB aabb = aabb_i_local;
            aabb.translate(pos_i_image);

            // stackless search
            for (unsigned int cur_node_idx = 0; cur_node_idx < m_aabb_tree.getNumNodes(); cur_node_idx++)
                {
                if (detail::overlap(m_aabb_tree.getNodeAABB(cur_node_idx), aabb))
                    {
                    if (m_aabb_tree.isNodeLeaf(cur_node_idx))
                        {
                        for (unsigned int cur_p = 0; cur_p < m_aabb_tree.getNodeNumParticles(cur_node_idx); cur_p++)
                            {
                            // read in its position and orientation
                            unsigned int j = m_aabb_tree.getNodeParticle(cur_node_idx, cur_p);

                            // skip i==j in the 0 image
                            if (cur_image == 0 && i == j)
                                continue;

                            Scalar4 postype_j = h_postype.data[j];
                            Scalar4 orientation_j = h_orientation.data[j];

                            // put particles in coordinate system of particle i
                            vec3<Scalar> r_ij = vec3<Scalar>(postype_j) - pos_i_image;

                            unsigned int typ_j = __scalar_as_int(postype_j.w);
                            Shape shape_j(quat<Scalar>(orientation_j), m_params[typ_j]);

                            if (h_tag.data[i] <= h_tag.data[j]
                                && h_overlaps.data[m_overlap_idx(typ_i,typ_j)]
                                && check_circumsphere_overlap(r_ij, shape_i, shape_j)
                                && test_overlap(r_ij, shape_i, shape_j, err_count)
                                && test_overlap(-r_ij, shape_j, shape_i, err_count))
                                {
                                overlap_count++;
                                if (early_exit)
                                    {
                                    // exit early from loop over neighbor particles
                                    break;
                                    }
                                }
                            }
                        }
                    }
                else
                    {
                    // skip ahead
                    cur_node_idx += m_aabb_tree.getNodeSkip(cur_node_idx);
                    }

                if (overlap_count && early_exit)
                    {
                    break;
                    }
                } // end loop over AABB nodes

            if (overlap_count && early_exit)
                {
                break;
                }
            } // end loop over images

        if (overlap_count && early_exit)
            {
            break;
            }
        } // end loop over particles

    if (this->m_prof) this->m_prof->pop(this->m_exec_conf);

    #ifdef ENABLE_MPI
    if (this->m_pdata->getDomainDecomposition())
        {
        MPI_Allreduce(MPI_IN_PLACE, &overlap_count, 1, MPI_UNSIGNED, MPI_SUM, m_exec_conf->getMPICommunicator());
        if (early_exit && overlap_count > 1)
            overlap_count = 1;
        }
    #endif

    return overlap_count;
    }

template<class Shape>
float IntegratorHPMCMono<Shape>::computePatchEnergy(unsigned int timestep)
    {
    // sum up in double precision
    double energy = 0.0;

    // return if nothing to do
    if (!m_patch) return energy;

    m_exec_conf->msg->notice(10) << "HPMC compute patch energy: " << timestep << std::endl;

    if (!m_past_first_run)
        {
        m_exec_conf->msg->error() << "get_patch_energy only works after a run() command" << std::endl;
        throw std::runtime_error("Error communicating in count_overlaps");
        }

    // build an up to date AABB tree
    buildAABBTree();
    // update the image list
    updateImageList();

    if (this->m_prof) this->m_prof->push(this->m_exec_conf, "HPMC compute patch energy");

    // access particle data and system box
    ArrayHandle<Scalar4> h_postype(m_pdata->getPositions(), access_location::host, access_mode::read);
    ArrayHandle<Scalar4> h_orientation(m_pdata->getOrientationArray(), access_location::host, access_mode::read);
    ArrayHandle<Scalar> h_diameter(m_pdata->getDiameters(), access_location::host, access_mode::read);
    ArrayHandle<Scalar> h_charge(m_pdata->getCharges(), access_location::host, access_mode::read);
    ArrayHandle<unsigned int> h_tag(m_pdata->getTags(), access_location::host, access_mode::read);

    // access parameters and interaction matrix
    ArrayHandle<unsigned int> h_overlaps(m_overlaps, access_location::host, access_mode::read);

    // Loop over all particles
    #ifdef ENABLE_TBB
    energy = tbb::parallel_reduce(tbb::blocked_range<unsigned int>(0, m_pdata->getN()),
        0.0f,
        [&](const tbb::blocked_range<unsigned int>& r, float energy)->float {
        for (unsigned int i = r.begin(); i != r.end(); ++i)
    #else
    for (unsigned int i = 0; i < m_pdata->getN(); i++)
    #endif
        {
        // read in the current position and orientation
        Scalar4 postype_i = h_postype.data[i];
        Scalar4 orientation_i = h_orientation.data[i];
        unsigned int typ_i = __scalar_as_int(postype_i.w);
        Shape shape_i(quat<Scalar>(orientation_i), m_params[typ_i]);
        vec3<Scalar> pos_i = vec3<Scalar>(postype_i);

        Scalar d_i = h_diameter.data[i];
        Scalar charge_i = h_charge.data[i];

        // the cut-off
        float r_cut = m_patch->getRCut() + 0.5*m_patch->getAdditiveCutoff(typ_i);

        // subtract minimum AABB extent from search radius
        OverlapReal R_query = std::max(shape_i.getCircumsphereDiameter()/OverlapReal(2.0),
            r_cut-getMinCoreDiameter()/(OverlapReal)2.0);
        detail::AABB aabb_i_local = detail::AABB(vec3<Scalar>(0,0,0),R_query);

        const unsigned int n_images = m_image_list.size();
        for (unsigned int cur_image = 0; cur_image < n_images; cur_image++)
            {
            vec3<Scalar> pos_i_image = pos_i + m_image_list[cur_image];
            detail::AABB aabb = aabb_i_local;
            aabb.translate(pos_i_image);

            // stackless search
            for (unsigned int cur_node_idx = 0; cur_node_idx < m_aabb_tree.getNumNodes(); cur_node_idx++)
                {
                if (detail::overlap(m_aabb_tree.getNodeAABB(cur_node_idx), aabb))
                    {
                    if (m_aabb_tree.isNodeLeaf(cur_node_idx))
                        {
                        for (unsigned int cur_p = 0; cur_p < m_aabb_tree.getNodeNumParticles(cur_node_idx); cur_p++)
                            {
                            // read in its position and orientation
                            unsigned int j = m_aabb_tree.getNodeParticle(cur_node_idx, cur_p);

                            // skip i==j in the 0 image
                            if (cur_image == 0 && i == j)
                                continue;

                            Scalar4 postype_j = h_postype.data[j];
                            Scalar4 orientation_j = h_orientation.data[j];
                            Scalar d_j = h_diameter.data[j];
                            Scalar charge_j = h_charge.data[j];

                            // put particles in coordinate system of particle i
                            vec3<Scalar> r_ij = vec3<Scalar>(postype_j) - pos_i_image;

                            unsigned int typ_j = __scalar_as_int(postype_j.w);
                            Shape shape_j(quat<Scalar>(orientation_j), m_params[typ_j]);

                            // count unique pairs within range
                            Scalar rcut_ij = r_cut + 0.5*m_patch->getAdditiveCutoff(typ_j);

                            if (h_tag.data[i] <= h_tag.data[j] && dot(r_ij,r_ij) <= rcut_ij*rcut_ij)
                                {
                                energy += m_patch->energy(r_ij,
                                       typ_i,
                                       quat<float>(orientation_i),
                                       d_i,
                                       charge_i,
                                       typ_j,
                                       quat<float>(orientation_j),
                                       d_j,
                                       charge_j);
                                }
                            }
                        }
                    }
                else
                    {
                    // skip ahead
                    cur_node_idx += m_aabb_tree.getNodeSkip(cur_node_idx);
                    }

                } // end loop over AABB nodes
            } // end loop over images
        } // end loop over particles
    #ifdef ENABLE_TBB
    return energy;
    }, [](float x, float y)->float { return x+y; } );
    #endif

    if (this->m_prof) this->m_prof->pop(this->m_exec_conf);

    #ifdef ENABLE_MPI
    if (this->m_pdata->getDomainDecomposition())
        {
        MPI_Allreduce(MPI_IN_PLACE, &energy, 1, MPI_DOUBLE, MPI_SUM, m_exec_conf->getMPICommunicator());
        }
    #endif

    return energy;
    }


template <class Shape>
Scalar IntegratorHPMCMono<Shape>::getMaxCoreDiameter()
    {
    Scalar max_d(0.0);

    // access the type parameters
    ArrayHandle<Scalar> h_d(m_d, access_location::host, access_mode::read);

    // access interaction matrix
    ArrayHandle<unsigned int> h_overlaps(this->m_overlaps, access_location::host, access_mode::read);

    // for each type, create a temporary shape and return the maximum sum of diameter and move size
    for (unsigned int typ_i = 0; typ_i < this->m_pdata->getNTypes(); typ_i++)
        {
        Shape temp_i(quat<Scalar>(), m_params[typ_i]);

        for (unsigned int typ_j = 0; typ_j < this->m_pdata->getNTypes(); typ_j++)
            {
            Shape temp_j(quat<Scalar>(), m_params[typ_j]);

            // ignore non-interacting shapes
            if (h_overlaps.data[m_overlap_idx(typ_i,typ_j)])
                max_d = std::max(0.5*(temp_i.getCircumsphereDiameter()+temp_j.getCircumsphereDiameter()),max_d);
            }
        }
    return max_d;
    }

template <class Shape>
OverlapReal IntegratorHPMCMono<Shape>::getMinCoreDiameter()
    {
    // for each type, create a temporary shape and return the minimum diameter
    OverlapReal minD = OverlapReal(0.0);
    for (unsigned int typ = 0; typ < this->m_pdata->getNTypes(); typ++)
        {
        Shape temp(quat<Scalar>(), m_params[typ]);
        minD = std::min(minD, temp.getCircumsphereDiameter());
        }

    if (m_patch)
        {
        OverlapReal max_extent = 0.0;
        for (unsigned int typ =0; typ < this->m_pdata->getNTypes(); typ++)
            max_extent = std::max(max_extent, (OverlapReal) m_patch->getAdditiveCutoff(typ));
        minD = std::max((OverlapReal) 0.0, minD-max_extent);
        }

    return minD;
    }

template <class Shape>
void IntegratorHPMCMono<Shape>::setParam(unsigned int typ,  const param_type& param)
    {
    // validate input
    if (typ >= this->m_pdata->getNTypes())
        {
        this->m_exec_conf->msg->error() << "integrate.mode_hpmc_?." << /*evaluator::getName() <<*/ ": Trying to set pair params for a non existent type! "
                  << typ << std::endl;
        throw std::runtime_error("Error setting parameters in IntegratorHPMCMono");
        }

    // need to scope this because updateCellWidth will access it
        {
        // update the parameter for this type
        m_exec_conf->msg->notice(7) << "setParam : " << typ << std::endl;
        m_params[typ] = param;
        }

    updateCellWidth();
    }

template <class Shape>
void IntegratorHPMCMono<Shape>::setOverlapChecks(unsigned int typi, unsigned int typj, bool check_overlaps)
    {
    // validate input
    if (typi >= this->m_pdata->getNTypes())
        {
        this->m_exec_conf->msg->error() << "integrate.mode_hpmc_?." << /*evaluator::getName() <<*/ ": Trying to set interaction matrix for a non existent type! "
                  << typi << std::endl;
        throw std::runtime_error("Error setting interaction matrix in IntegratorHPMCMono");
        }

    if (typj >= this->m_pdata->getNTypes())
        {
        this->m_exec_conf->msg->error() << "integrate.mode_hpmc_?." << /*evaluator::getName() <<*/ ": Trying to set interaction matrix for a non existent type! "
                  << typj << std::endl;
        throw std::runtime_error("Error setting interaction matrix in IntegratorHPMCMono");
        }

    // update the parameter for this type
    m_exec_conf->msg->notice(7) << "setOverlapChecks : " << typi << " " << typj << " " << check_overlaps << std::endl;
    ArrayHandle<unsigned int> h_overlaps(m_overlaps, access_location::host, access_mode::readwrite);
    h_overlaps.data[m_overlap_idx(typi,typj)] = check_overlaps;
    h_overlaps.data[m_overlap_idx(typj,typi)] = check_overlaps;

    m_image_list_valid = false;
    }

//! Calculate a list of box images within interaction range of the simulation box, innermost first
template <class Shape>
inline const std::vector<vec3<Scalar> >& IntegratorHPMCMono<Shape>::updateImageList()
    {
    // cancel if the image list is up to date
    if (m_image_list_valid)
        return m_image_list;

    // triclinic boxes have 4 linearly independent body diagonals
    // box_circumsphere = max(body_diagonals)
    // range = getMaxCoreDiameter() + box_circumsphere
    // while still adding images, examine successively larger blocks of images, checking the outermost against range

    if (m_prof) m_prof->push(m_exec_conf, "HPMC image list");

    unsigned int ndim = m_sysdef->getNDimensions();

    m_image_list_valid = true;
    m_image_list_is_initialized = true;
    m_image_list.clear();
    m_image_hkl.clear();
    m_image_list_rebuilds++;

    // Get box vectors
    const BoxDim& box = m_pdata->getGlobalBox();
    vec3<Scalar> e1 = vec3<Scalar>(box.getLatticeVector(0));
    vec3<Scalar> e2 = vec3<Scalar>(box.getLatticeVector(1));
    // 2D simulations don't necessarily have a zero-size z-dimension, but it is convenient for us if we assume one.
    vec3<Scalar> e3(0,0,0);
    if (ndim == 3)
        e3 = vec3<Scalar>(box.getLatticeVector(2));

    // Maximum interaction range is the sum of the system box circumsphere diameter and the max particle circumsphere diameter and move distance
    Scalar range = 0.0f;
    // Try four linearly independent body diagonals and find the longest
    vec3<Scalar> body_diagonal;
    body_diagonal = e1 - e2 - e3;
    range = detail::max(range, dot(body_diagonal, body_diagonal));
    body_diagonal = e1 - e2 + e3;
    range = detail::max(range, dot(body_diagonal, body_diagonal));
    body_diagonal = e1 + e2 - e3;
    range = detail::max(range, dot(body_diagonal, body_diagonal));
    body_diagonal = e1 + e2 + e3;
    range = detail::max(range, dot(body_diagonal, body_diagonal));
    range = fast::sqrt(range);

    Scalar max_trans_d_and_diam(0.0);
        {
        // access the type parameters
        ArrayHandle<Scalar> h_d(m_d, access_location::host, access_mode::read);

        // access interaction matrix
        ArrayHandle<unsigned int> h_overlaps(this->m_overlaps, access_location::host, access_mode::read);

        // for each type, create a temporary shape and return the maximum sum of diameter and move size
        for (unsigned int typ_i = 0; typ_i < this->m_pdata->getNTypes(); typ_i++)
            {
            Shape temp_i(quat<Scalar>(), m_params[typ_i]);

            Scalar r_cut_patch_i(0.0);
            if (m_patch)
                r_cut_patch_i = (Scalar)m_patch->getRCut() + 0.5*m_patch->getAdditiveCutoff(typ_i);

            Scalar range_i(0.0);
            for (unsigned int typ_j = 0; typ_j < this->m_pdata->getNTypes(); typ_j++)
                {
                Scalar r_cut_patch_ij(0.0);
                if (m_patch)
                    r_cut_patch_ij = r_cut_patch_i + 0.5*m_patch->getAdditiveCutoff(typ_j);

                Shape temp_j(quat<Scalar>(), m_params[typ_j]);
                Scalar r_cut_shape(0.0);
                if (h_overlaps.data[m_overlap_idx(typ_i,typ_j)])
                    r_cut_shape = 0.5*(temp_i.getCircumsphereDiameter()+temp_j.getCircumsphereDiameter());
                Scalar range_ij = detail::max(r_cut_shape,r_cut_patch_ij);
                range_i = detail::max(range_i,range_ij);
                }
            max_trans_d_and_diam = detail::max(max_trans_d_and_diam, range_i+Scalar(m_nselect)*h_d.data[typ_i]);
            }
        }

    range += max_trans_d_and_diam;

    // add any extra requested width
    range += m_extra_image_width;

    Scalar range_sq = range*range;

    // initialize loop
    int3 hkl;
    bool added_images = true;
    int hkl_max = 0;
    const int crazybig = 30;
    while (added_images == true)
        {
        added_images = false;

        int x_max = hkl_max;
        int y_max = hkl_max;
        int z_max = 0;
        if (ndim == 3)
            z_max = hkl_max;

        #ifdef ENABLE_MPI
        if (m_pdata->getDomainDecomposition())
            {
            Index3D di = m_pdata->getDomainDecomposition()->getDomainIndexer();
            if (di.getW() > 1) x_max = 0;
            if (di.getH() > 1) y_max = 0;
            if (di.getD() > 1) z_max = 0;
            }
        #endif

        // for h in -hkl_max..hkl_max
        //  for k in -hkl_max..hkl_max
        //   for l in -hkl_max..hkl_max
        //    check if exterior to box of images: if abs(h) == hkl_max || abs(k) == hkl_max || abs(l) == hkl_max
        //     if abs(h*e1 + k*e2 + l*e3) <= range; then image_list.push_back(hkl) && added_cells = true;
        for (hkl.x = -x_max; hkl.x <= x_max; hkl.x++)
            {
            for (hkl.y = -y_max; hkl.y <= y_max; hkl.y++)
                {
                for (hkl.z = -z_max; hkl.z <= z_max; hkl.z++)
                    {
                    // Note that the logic of the following line needs to work in 2 and 3 dimensions
                    if (abs(hkl.x) == hkl_max || abs(hkl.y) == hkl_max || abs(hkl.z) == hkl_max)
                        {
                        vec3<Scalar> r = Scalar(hkl.x) * e1 + Scalar(hkl.y) * e2 + Scalar(hkl.z) * e3;
                        // include primary image so we can do checks in in one loop
                        if (dot(r,r) <= range_sq)
                            {
                            vec3<Scalar> img = (Scalar)hkl.x*e1+(Scalar)hkl.y*e2+(Scalar)hkl.z*e3;
                            m_image_list.push_back(img);
                            m_image_hkl.push_back(make_int3(hkl.x, hkl.y, hkl.z));
                            added_images = true;
                            }
                        }
                    }
                }
            }
        if (!m_hkl_max_warning_issued && hkl_max > crazybig)
            {
            m_hkl_max_warning_issued = true;
            m_exec_conf->msg->warning() << "Exceeded sanity limit for image list, generated out to " << hkl_max
                                     << " lattice vectors. Logic error?" << std::endl
                                     << "This message will not be repeated." << std::endl;

            break;
            }

        hkl_max++;
        }

    // cout << "built image list" << std::endl;
    // for (unsigned int i = 0; i < m_image_list.size(); i++)
    //     cout << m_image_list[i].x << " " << m_image_list[i].y << " " << m_image_list[i].z << std::endl;
    // cout << std::endl;

    // warn the user if more than one image in each direction is activated
    unsigned int img_warning = 9;
    if (ndim == 3)
        {
        img_warning = 27;
        }
    if (!m_image_list_warning_issued && m_image_list.size() > img_warning)
        {
        m_image_list_warning_issued = true;
        m_exec_conf->msg->warning() << "Box size is too small or move size is too large for the minimum image convention." << std::endl
                                    << "Testing " << m_image_list.size() << " images per trial move, performance may slow." << std::endl
                                    << "This message will not be repeated." << std::endl;
        }

    m_exec_conf->msg->notice(8) << "Updated image list: " << m_image_list.size() << " images" << std::endl;
    if (m_prof) m_prof->pop();

    return m_image_list;
    }

template <class Shape>
void IntegratorHPMCMono<Shape>::updateCellWidth()
    {
    this->m_nominal_width = this->getMaxCoreDiameter();

    Scalar max_d(0.0);

    for (unsigned int type = 0; type < this->m_pdata->getNTypes(); ++type)
        {
        if (m_fugacity[type] != Scalar(0.0))
            {
            // add range of depletion interaction
            quat<Scalar> o;
            Shape tmp(o, this->m_params[type]);
            max_d = std::max(max_d, (Scalar) tmp.getCircumsphereDiameter());
            }
        }

    // extend the image list by the depletant diameter, since we're querying
    // AABBs that are larger than the shape diameters themselves
    this->m_extra_image_width = m_quermass ? 2.0*m_sweep_radius : max_d;

    this->m_nominal_width += this->m_extra_image_width;

    // Account for patch width
    if (this->m_patch)
        {
        Scalar max_extent = 0.0;
        for (unsigned int typ = 0; typ < this->m_pdata->getNTypes(); typ++)
            {
            max_extent = std::max(max_extent, this->m_patch->getAdditiveCutoff(typ));
            }

        this->m_nominal_width = std::max(this->m_nominal_width, this->m_patch->getRCut() + max_extent);
        }
    this->m_image_list_valid = false;
    this->m_aabb_tree_invalid = true;

    this->m_exec_conf->msg->notice(5) << "IntegratorHPMCMono: updating nominal width to " << this->m_nominal_width << std::endl;
    }

template <class Shape>
void IntegratorHPMCMono<Shape>::growAABBList(unsigned int N)
    {
    if (N > m_aabbs_capacity)
        {
        m_aabbs_capacity = N;
        if (m_aabbs != NULL)
            free(m_aabbs);

        int retval = posix_memalign((void**)&m_aabbs, 32, N*sizeof(detail::AABB));
        if (retval != 0)
            {
            m_exec_conf->msg->errorAllRanks() << "Error allocating aligned memory" << std::endl;
            throw std::runtime_error("Error allocating AABB memory");
            }
        }
    }


/*! Call any time an up to date AABB tree is needed. IntegratorHPMCMono internally tracks whether
    the tree needs to be rebuilt or if the current tree can be used.

    buildAABBTree() relies on the member variable m_aabb_tree_invalid to work correctly. Any time particles
    are moved (and not updated with m_aabb_tree->update()) or the particle list changes order, m_aabb_tree_invalid
    needs to be set to true. Then buildAABBTree() will know to rebuild the tree from scratch on the next call. Typically
    this is on the next timestep. But in some cases (i.e. NPT), the tree may need to be rebuilt several times in a
    single step because of box volume moves.

    Subclasses that override update() or other methods must be user to set m_aabb_tree_invalid appropriately, or
    erroneous simulations will result.

    \returns A reference to the tree.
*/
template <class Shape>
const detail::AABBTree& IntegratorHPMCMono<Shape>::buildAABBTree()
    {
    if (m_aabb_tree_invalid)
        {
        m_exec_conf->msg->notice(8) << "Building AABB tree: " << m_pdata->getN() << " ptls " << m_pdata->getNGhosts() << " ghosts" << std::endl;
        if (this->m_prof) this->m_prof->push(this->m_exec_conf, "AABB tree build");
        // build the AABB tree
            {
            ArrayHandle<Scalar4> h_postype(m_pdata->getPositions(), access_location::host, access_mode::read);
            ArrayHandle<Scalar4> h_orientation(m_pdata->getOrientationArray(), access_location::host, access_mode::read);

            // grow the AABB list to the needed size
            unsigned int n_aabb = m_pdata->getN()+m_pdata->getNGhosts();
            if (n_aabb > 0)
                {
                growAABBList(n_aabb);
                for (unsigned int cur_particle = 0; cur_particle < n_aabb; cur_particle++)
                    {
                    unsigned int i = cur_particle;
                    unsigned int typ_i = __scalar_as_int(h_postype.data[i].w);
                    Shape shape(quat<Scalar>(h_orientation.data[i]), m_params[typ_i]);

                    if (!this->m_patch)
                        m_aabbs[i] = shape.getAABB(vec3<Scalar>(h_postype.data[i]));
                    else
                        {
                        Scalar radius = std::max(0.5*shape.getCircumsphereDiameter(),
                            0.5*this->m_patch->getAdditiveCutoff(typ_i));
                        m_aabbs[i] = detail::AABB(vec3<Scalar>(h_postype.data[i]), radius);
                        }
                    }
                m_aabb_tree.buildTree(m_aabbs, n_aabb);
                }
            }

        if (this->m_prof) this->m_prof->pop(this->m_exec_conf);
        }

    m_aabb_tree_invalid = false;
    return m_aabb_tree;
    }

/*! Call to reduce the m_d values down to safe levels for the bvh tree + small box limitations. That code path
    will not work if particles can wander more than one image in a time step.

    In MPI simulations, they may not move more than half a local box length.
*/
template <class Shape>
void IntegratorHPMCMono<Shape>::limitMoveDistances()
    {
    Scalar3 npd_global = m_pdata->getGlobalBox().getNearestPlaneDistance();
    Scalar min_npd = detail::min((Scalar) npd_global.x, (Scalar) npd_global.y);
    if (this->m_sysdef->getNDimensions() == 3)
        {
        min_npd = detail::min(min_npd, (Scalar) npd_global.z);
        }

    ArrayHandle<Scalar> h_d(m_d, access_location::host, access_mode::readwrite);
    for (unsigned int typ = 0; typ < this->m_pdata->getNTypes(); typ++)
        {
        if (m_nselect * h_d.data[typ] > min_npd)
            {
            h_d.data[typ] = min_npd / Scalar(m_nselect);
            m_exec_conf->msg->warning() << "Move distance or nselect too big, reducing move distance to "
                                        << h_d.data[typ] << " for type " << m_pdata->getNameByType(typ) << std::endl;
            m_image_list_valid = false;
            }
        // Sanity check should be performed in code where parameters can be adjusted.
        if (h_d.data[typ] < Scalar(0.0))
            {
            m_exec_conf->msg->warning() << "Move distance has become negative for type " << m_pdata->getNameByType(typ)
                                        << ". This should never happen. Please file a bug report." << std::endl;
            h_d.data[typ] = Scalar(0.0);
            }
        }
    }

/*! Function for finding all overlaps in a system by particle tag. returns an unraveled form of an NxN matrix
 * with true/false indicating the overlap status of the ith and jth particle
 */
template <class Shape>
std::vector<bool> IntegratorHPMCMono<Shape>::mapOverlaps()
    {
    #ifdef ENABLE_MPI
    if (m_pdata->getDomainDecomposition())
        {
        m_exec_conf->msg->error() << "map_overlaps does not support MPI parallel jobs" << std::endl;
        throw std::runtime_error("map_overlaps does not support MPI parallel jobs");
        }
    #endif

    unsigned int N = m_pdata->getN();

    std::vector<bool> overlap_map(N*N, false);

    m_exec_conf->msg->notice(10) << "HPMC overlap mapping" << std::endl;

    unsigned int err_count = 0;

    // build an up to date AABB tree
    buildAABBTree();
    // update the image list
    updateImageList();

    // access particle data and system box
    ArrayHandle<Scalar4> h_postype(m_pdata->getPositions(), access_location::host, access_mode::read);
    ArrayHandle<Scalar4> h_orientation(m_pdata->getOrientationArray(), access_location::host, access_mode::read);
    ArrayHandle<unsigned int> h_tag(m_pdata->getTags(), access_location::host, access_mode::read);

    // Loop over all particles
    for (unsigned int i = 0; i < N; i++)
        {
        // read in the current position and orientation
        Scalar4 postype_i = h_postype.data[i];
        Scalar4 orientation_i = h_orientation.data[i];
        Shape shape_i(quat<Scalar>(orientation_i), m_params[__scalar_as_int(postype_i.w)]);
        vec3<Scalar> pos_i = vec3<Scalar>(postype_i);

        // Check particle against AABB tree for neighbors
        detail::AABB aabb_i_local = shape_i.getAABB(vec3<Scalar>(0,0,0));

        const unsigned int n_images = m_image_list.size();
        for (unsigned int cur_image = 0; cur_image < n_images; cur_image++)
            {
            vec3<Scalar> pos_i_image = pos_i + m_image_list[cur_image];
            detail::AABB aabb = aabb_i_local;
            aabb.translate(pos_i_image);

            // stackless search
            for (unsigned int cur_node_idx = 0; cur_node_idx < m_aabb_tree.getNumNodes(); cur_node_idx++)
                {
                if (detail::overlap(m_aabb_tree.getNodeAABB(cur_node_idx), aabb))
                    {
                    if (m_aabb_tree.isNodeLeaf(cur_node_idx))
                        {
                        for (unsigned int cur_p = 0; cur_p < m_aabb_tree.getNodeNumParticles(cur_node_idx); cur_p++)
                            {
                            // read in its position and orientation
                            unsigned int j = m_aabb_tree.getNodeParticle(cur_node_idx, cur_p);

                            // skip i==j in the 0 image
                            if (cur_image == 0 && i == j)
                                {
                                continue;
                                }

                            Scalar4 postype_j = h_postype.data[j];
                            Scalar4 orientation_j = h_orientation.data[j];

                            // put particles in coordinate system of particle i
                            vec3<Scalar> r_ij = vec3<Scalar>(postype_j) - pos_i_image;

                            Shape shape_j(quat<Scalar>(orientation_j), m_params[__scalar_as_int(postype_j.w)]);

                            if (h_tag.data[i] <= h_tag.data[j]
                                && check_circumsphere_overlap(r_ij, shape_i, shape_j)
                                && test_overlap(r_ij, shape_i, shape_j, err_count)
                                && test_overlap(-r_ij, shape_j, shape_i, err_count))
                                {
                                overlap_map[h_tag.data[j]+N*h_tag.data[i]] = true;
                                }
                            }
                        }
                    }
                else
                    {
                    // skip ahead
                    cur_node_idx += m_aabb_tree.getNodeSkip(cur_node_idx);
                    }
                } // end loop over AABB nodes
            } // end loop over images
        } // end loop over particles
    return overlap_map;
    }

/*! Function for returning a python list of all overlaps in a system by particle
  tag. returns an unraveled form of an NxN matrix with true/false indicating
  the overlap status of the ith and jth particle
 */
template <class Shape>
pybind11::list IntegratorHPMCMono<Shape>::PyMapOverlaps()
    {
    std::vector<bool> v = IntegratorHPMCMono<Shape>::mapOverlaps();
    pybind11::list overlap_map;
    // for( unsigned int i = 0; i < sizeof(v)/sizeof(v[0]); i++ )
    for (auto i: v)
        {
        overlap_map.append(pybind11::cast<bool>(i));
        }
    return overlap_map;
    }

template <class Shape>
void IntegratorHPMCMono<Shape>::connectGSDStateSignal(
                                                    std::shared_ptr<GSDDumpWriter> writer,
                                                    std::string name)
    {
    typedef hoomd::detail::SharedSignalSlot<int(gsd_handle&)> SlotType;
    auto func = std::bind(&IntegratorHPMCMono<Shape>::slotWriteGSDState, this, std::placeholders::_1, name);
    std::shared_ptr<hoomd::detail::SignalSlot> pslot( new SlotType(writer->getWriteSignal(), func));
    addSlot(pslot);
    }

template <class Shape>
void IntegratorHPMCMono<Shape>::connectGSDShapeSpec(std::shared_ptr<GSDDumpWriter> writer)
    {
    typedef hoomd::detail::SharedSignalSlot<int(gsd_handle&)> SlotType;
    auto func = std::bind(&IntegratorHPMCMono<Shape>::slotWriteGSDShapeSpec, this, std::placeholders::_1);
    std::shared_ptr<hoomd::detail::SignalSlot> pslot( new SlotType(writer->getWriteSignal(), func));
    addSlot(pslot);
    }

template <class Shape>
int IntegratorHPMCMono<Shape>::slotWriteGSDState( gsd_handle& handle, std::string name ) const
    {
    m_exec_conf->msg->notice(10) << "IntegratorHPMCMono writing to GSD File to name: "<< name << std::endl;
    int retval = 0;
    // create schema helpers
    #ifdef ENABLE_MPI
    bool mpi=(bool)m_pdata->getDomainDecomposition();
    #else
    bool mpi=false;
    #endif
    gsd_schema_hpmc schema(m_exec_conf, mpi);
    gsd_shape_schema<typename Shape::param_type> schema_shape(m_exec_conf, mpi);

    // access parameters
    ArrayHandle<Scalar> h_d(m_d, access_location::host, access_mode::read);
    ArrayHandle<Scalar> h_a(m_a, access_location::host, access_mode::read);
    schema.write(handle, "state/hpmc/integrate/d", m_pdata->getNTypes(), h_d.data, GSD_TYPE_DOUBLE);
    if(m_hasOrientation)
        {
        schema.write(handle, "state/hpmc/integrate/a", m_pdata->getNTypes(), h_a.data, GSD_TYPE_DOUBLE);
        }
    retval |= schema_shape.write(handle, name, m_pdata->getNTypes(), m_params);

    return retval;
    }

template <class Shape>
int IntegratorHPMCMono<Shape>::slotWriteGSDShapeSpec(gsd_handle& handle) const
    {
    GSDShapeSpecWriter shapespec(m_exec_conf);
    m_exec_conf->msg->notice(10) << "IntegratorHPMCMono writing to GSD File to name: " << shapespec.getName() << std::endl;
    int retval = shapespec.write(handle, this->getTypeShapeMapping(m_params));
    return retval;
    }

template <class Shape>
bool IntegratorHPMCMono<Shape>::restoreStateGSD( std::shared_ptr<GSDReader> reader, std::string name)
    {
    bool success = true;
    m_exec_conf->msg->notice(10) << "IntegratorHPMCMono from GSD File to name: "<< name << std::endl;
    uint64_t frame = reader->getFrame();
    // create schemas
    #ifdef ENABLE_MPI
    bool mpi=(bool)m_pdata->getDomainDecomposition();
    #else
    bool mpi=false;
    #endif
    gsd_schema_hpmc schema(m_exec_conf, mpi);
    gsd_shape_schema<typename Shape::param_type> schema_shape(m_exec_conf, mpi);

    ArrayHandle<Scalar> h_d(m_d, access_location::host, access_mode::readwrite);
    ArrayHandle<Scalar> h_a(m_a, access_location::host, access_mode::readwrite);
    schema.read(reader, frame, "state/hpmc/integrate/d", m_pdata->getNTypes(), h_d.data, GSD_TYPE_DOUBLE);
    if(m_hasOrientation)
        {
        schema.read(reader, frame, "state/hpmc/integrate/a", m_pdata->getNTypes(), h_a.data, GSD_TYPE_DOUBLE);
        }
    schema_shape.read(reader, frame, name, m_pdata->getNTypes(), m_params);
    return success;
    }

template<class Shape>
bool IntegratorHPMCMono<Shape>::py_test_overlap(unsigned int type_i, unsigned int type_j,
    pybind11::list rij, pybind11::list qi, pybind11::list qj,
    bool use_images, bool exclude_self)
    {
    if (len(rij) != 3)
        throw std::runtime_error("rij needs to be a 3d vector.\n");
    if (len(qi) != 4 || len(qj) != 4)
        throw std::runtime_error("qi and qj need to be quaternions.\n");

    assert(type_i <= m_pdata->getNTypes());
    assert(type_j <= m_pdata->getNTypes());

    vec3<Scalar> dr(pybind11::cast<Scalar>(rij[0]), pybind11::cast<Scalar>(rij[1]), pybind11::cast<Scalar>(rij[2]));
    quat<Scalar> quat_i(pybind11::cast<Scalar>(qi[0]),
        vec3<Scalar>(pybind11::cast<Scalar>(qi[1]), pybind11::cast<Scalar>(qi[2]), pybind11::cast<Scalar>(qi[3])));
    quat<Scalar> quat_j(pybind11::cast<Scalar>(qj[0]),
        vec3<Scalar>(pybind11::cast<Scalar>(qj[1]), pybind11::cast<Scalar>(qj[2]), pybind11::cast<Scalar>(qj[3])));

    Shape shape_i(quat_i, m_params[type_i]);
    Shape shape_j(quat_j, m_params[type_j]);

    unsigned int err = 0;
    bool overlap = false;
    if (use_images)
        {
        #ifdef ENABLE_MPI
        if (m_pdata->getDomainDecomposition())
            {
            this->m_exec_conf->msg->error() << "test_overlap does not support MPI parallel jobs with use_images=True" << std::endl;
            throw std::runtime_error("test_overlap does not support MPI parallel jobs");
            }
        #endif

        updateImageList();

        const unsigned int n_images = m_image_list.size();
        for (unsigned int cur_image = 0; cur_image < n_images; cur_image++)
            {
            if (exclude_self && cur_image == 0)
                continue;

            if (check_circumsphere_overlap(dr + m_image_list[cur_image], shape_i, shape_j) &&
                test_overlap(dr + m_image_list[cur_image], shape_i, shape_j, err))
                overlap = true;
            }
        }
    else
        {
        overlap = check_circumsphere_overlap(dr, shape_i, shape_j) && test_overlap(dr, shape_i, shape_j, err);
        }

    if (err)
        m_exec_conf->msg->warning() << "test_overlap() reports an error due to finite numerical precision." << std::endl;

    return overlap;
    }

/*! \param i The particle id in the list
    \param pos_i Particle position being tested
    \param shape_i Particle shape (including orientation) being tested
    \param typ_i Type of the particle being tested
    \param h_postype Pointer to GPUArray containing particle positions
    \param h_orientation Pointer to GPUArray containing particle orientations
    \param h_overlaps Pointer to GPUArray containing interaction matrix
    \param hpmc_counters_t&  Pointer to current counters
    \param hpmc_implicit_counters_t&  Pointer to current implicit counters
    \param rng_depletants The RNG used within this algorithm
    \param rng_i The RNG used for evaluating the Metropolis criterion

    In order to determine whether or not moves are accepted, particle positions are checked against a randomly generated set of depletant positions.

    NOTE: To avoid numerous acquires and releases of GPUArrays, data pointers are passed directly into this const function.
    */
#ifndef ENABLE_TBB
template<class Shape>
inline bool IntegratorHPMCMono<Shape>::checkDepletantOverlap(unsigned int i, vec3<Scalar> pos_i,
    Shape shape_i, unsigned int typ_i, Scalar4 *h_postype, Scalar4 *h_orientation, unsigned int *h_overlaps,
    hpmc_counters_t& counters, hpmc_implicit_counters_t *implicit_counters, hoomd::RandomGenerator& rng_depletants)
#else
template<class Shape>
inline bool IntegratorHPMCMono<Shape>::checkDepletantOverlap(unsigned int i, vec3<Scalar> pos_i,
    Shape shape_i, unsigned int typ_i, Scalar4 *h_postype, Scalar4 *h_orientation, unsigned int *h_overlaps,
    hpmc_counters_t& counters, hpmc_implicit_counters_t *implicit_counters,
    tbb::enumerable_thread_specific< hoomd::RandomGenerator >& rng_depletants_parallel)
#endif
    {
    bool accept = true;

    const unsigned int n_images = this->m_image_list.size();
    unsigned int ndim = this->m_sysdef->getNDimensions();

    Shape shape_old(quat<Scalar>(h_orientation[i]), this->m_params[typ_i]);
    detail::AABB aabb_i_local = shape_i.getAABB(vec3<Scalar>(0,0,0));
    detail::AABB aabb_i_local_old = shape_old.getAABB(vec3<Scalar>(0,0,0));

    #ifdef ENABLE_TBB
    std::vector< tbb::enumerable_thread_specific<hpmc_implicit_counters_t> > thread_implicit_counters(this->m_pdata->getNTypes());
    tbb::enumerable_thread_specific<hpmc_counters_t> thread_counters;
    #endif

    #ifdef ENABLE_TBB
    try {
    #endif
    for (unsigned int type = 0; type < this->m_pdata->getNTypes(); ++type)
        {
        if (m_fugacity[type] == 0.0 || (!h_overlaps[this->m_overlap_idx(type, typ_i)] && !m_quermass))
            continue;

        std::vector<unsigned int> intersect_i;
        std::vector<unsigned int> image_i;
        std::vector<detail::AABB> aabbs_i;

        if (accept && m_fugacity[type] > 0.0)
            {
            // find neighbors whose circumspheres overlap particle i's circumsphere in the old configuration
            // Here, circumsphere refers to the sphere around the depletant-excluded volume

            Shape tmp(quat<Scalar>(), this->m_params[type]);
            Scalar d_dep = tmp.getCircumsphereDiameter();

            Scalar range = m_quermass ? Scalar(2.0)*m_sweep_radius : d_dep;

            // get old AABB and extend
            vec3<Scalar> lower = aabb_i_local_old.getLower();
            vec3<Scalar> upper = aabb_i_local_old.getUpper();
            lower.x -= range; lower.y -= range; lower.z -= range;
            upper.x += range; upper.y += range; upper.z += range;
            detail::AABB aabb_local = detail::AABB(lower,upper);

            vec3<Scalar> pos_i_old(h_postype[i]);

            // All image boxes (including the primary)
            for (unsigned int cur_image = 0; cur_image < n_images; cur_image++)
                {
                vec3<Scalar> pos_i_old_image = pos_i_old + this->m_image_list[cur_image];
                detail::AABB aabb = aabb_local;
                aabb.translate(pos_i_old_image);

                // stackless search
                for (unsigned int cur_node_idx = 0; cur_node_idx < this->m_aabb_tree.getNumNodes(); cur_node_idx++)
                    {
                    if (detail::overlap(this->m_aabb_tree.getNodeAABB(cur_node_idx), aabb))
                        {
                        if (this->m_aabb_tree.isNodeLeaf(cur_node_idx))
                            {
                            for (unsigned int cur_p = 0; cur_p < this->m_aabb_tree.getNodeNumParticles(cur_node_idx); cur_p++)
                                {
                                // read in its position and orientation
                                unsigned int j = this->m_aabb_tree.getNodeParticle(cur_node_idx, cur_p);

                                if (i == j && cur_image == 0) continue;

                                // load the old position and orientation of the j particle
                                Scalar4 postype_j = h_postype[j];
                                vec3<Scalar> pos_j(postype_j);
                                vec3<Scalar> r_ij = pos_j - pos_i_old_image;

                                unsigned int typ_j = __scalar_as_int(postype_j.w);
                                Shape shape_j(quat<Scalar>(), this->m_params[typ_j]);
                                if (shape_j.hasOrientation())
                                    shape_j.orientation = quat<Scalar>(h_orientation[j]);

                                detail::AABB aabb_j = shape_j.getAABB(pos_j);

                                // check AABB overlap
                                bool overlap_excluded = detail::overlap(aabb, aabb_j);

                                // currently ignore overlap flags with quermass==true
                                overlap_excluded = overlap_excluded && (m_quermass || h_overlaps[this->m_overlap_idx(type,typ_j)]);

                                if (Shape::supportsSweepRadius() && overlap_excluded)
                                    {
                                    // do i and j overlap with their excluded volumes in the old configuration?
                                    #ifdef ENABLE_TBB
                                    thread_counters.local().overlap_checks++;
                                    #else
                                    counters.overlap_checks++;
                                    #endif

                                    unsigned int err = 0;
                                    Scalar sweep_radius = m_quermass ? m_sweep_radius : Scalar(0.5)*tmp.getCircumsphereDiameter();
                                    overlap_excluded = test_overlap(r_ij, shape_old, shape_j, err, sweep_radius, sweep_radius);

                                    if (err)
                                    #ifdef ENABLE_TBB
                                        thread_counters.local().overlap_err_count++;
                                    #else
                                        counters.overlap_err_count++;
                                    #endif
                                    }
                                if (overlap_excluded)
                                    {
                                    intersect_i.push_back(j);
                                    image_i.push_back(cur_image);

                                    // cache the translated AABB of particle j. If i's image is cur_image, then j's
                                    // image is the negative of that (and we use i's untranslated position below)
                                    aabb_j.translate(-this->m_image_list[cur_image]);
                                    aabbs_i.push_back(aabb_j);
                                    }
                                }
                            }
                        }
                    else
                        {
                        // skip ahead
                        cur_node_idx += this->m_aabb_tree.getNodeSkip(cur_node_idx);
                        }
                    }  // end loop over AABB nodes
                } // end loop over images

            // now, we have a list of intersecting spheres, sample in the union of intersection volumes
            // we sample from their union by checking if any generated position falls in the intersection
            // of their AABBs, only accepting it if it was generated from neighbor j_min

            // world AABB of particle i
            detail::AABB aabb_i_old = aabb_i_local_old;
            aabb_i_old.translate(pos_i_old);

            // extend AABB i by sweep radius
            range = Scalar(0.5)*d_dep+m_sweep_radius;
            vec3<Scalar> lower_i = aabb_i_old.getLower();
            vec3<Scalar> upper_i = aabb_i_old.getUpper();
            lower_i.x -= range; lower_i.y -= range; lower_i.z -= range;
            upper_i.x += range; upper_i.y += range; upper_i.z += range;

            // for every pairwise intersection
            #ifdef ENABLE_TBB
            tbb::parallel_for(tbb::blocked_range<unsigned int>(0, (unsigned int)intersect_i.size()),
                [=, &intersect_i, &image_i, &aabbs_i,
                    &accept, &rng_depletants_parallel,
                    &thread_counters, &thread_implicit_counters](const tbb::blocked_range<unsigned int>& s) {
            for (unsigned int k = s.begin(); k != s.end(); ++k)
            #else
            for (unsigned int k = 0; k < intersect_i.size(); ++k)
            #endif
                {
                // world AABB of shape j, in image of i
                detail::AABB aabb_j = aabbs_i[k];

                // extend AABB j by sweep radius
                vec3<Scalar> lower_j = aabb_j.getLower();
                vec3<Scalar> upper_j = aabb_j.getUpper();
                lower_j.x -= range; lower_j.y -= range; lower_j.z -= range;
                upper_j.x += range; upper_j.y += range; upper_j.z += range;

                // we already know the AABBs are overlapping, compute their intersection
                vec3<Scalar> intersect_lower, intersect_upper;
                intersect_lower.x = std::max(lower_i.x, lower_j.x);
                intersect_lower.y = std::max(lower_i.y, lower_j.y);
                intersect_lower.z = std::max(lower_i.z, lower_j.z);
                intersect_upper.x = std::min(upper_i.x, upper_j.x);
                intersect_upper.y = std::min(upper_i.y, upper_j.y);
                intersect_upper.z = std::min(upper_i.z, upper_j.z);

                detail::AABB aabb_intersect(intersect_lower, intersect_upper);

                // intersection AABB volume
                Scalar V =  (intersect_upper.x-intersect_lower.x)*(intersect_upper.y-intersect_lower.y);
                if(ndim == 3)
                    V *= intersect_upper.z-intersect_lower.z;

                // chooose the number of depletants in the intersection volume
                hoomd::PoissonDistribution<Scalar> poisson(m_fugacity[type]*V);
                #ifdef ENABLE_TBB
                hoomd::RandomGenerator& my_rng = rng_depletants_parallel.local();
                #else
                hoomd::RandomGenerator& my_rng = rng_depletants;
                #endif

                unsigned int n = poisson(my_rng);

                // for every depletant
                #ifdef ENABLE_TBB
                tbb::parallel_for(tbb::blocked_range<unsigned int>(0, (unsigned int)n),
                    [=, &intersect_i, &image_i, &aabbs_i,
                        &accept, &rng_depletants_parallel,
                        &thread_counters, &thread_implicit_counters](const tbb::blocked_range<unsigned int>& t) {
                for (unsigned int l = t.begin(); l != t.end(); ++l)
                #else
                for (unsigned int l = 0; l < n; ++l)
                #endif
                    {
                    #ifdef ENABLE_TBB
                    hoomd::RandomGenerator& my_rng = rng_depletants_parallel.local();
                    #else
                    hoomd::RandomGenerator& my_rng = rng_depletants;
                    #endif

                    #ifdef ENABLE_TBB
                    thread_implicit_counters[type].local().insert_count++;
                    #else
                    implicit_counters[type].insert_count++;
                    #endif

                    vec3<Scalar> pos_test = generatePositionInAABB(my_rng, aabb_intersect, ndim);
                    Shape shape_test(quat<Scalar>(), this->m_params[type]);
                    if (shape_test.hasOrientation())
                        {
                        shape_test.orientation = generateRandomOrientation(my_rng, ndim);
                        }

                    // check if depletant falls in other intersection volumes

                    // load the depletant's AABB and extend it
                    detail::AABB aabb_test = shape_test.getAABB(pos_test);
                    vec3<Scalar> lower_test = aabb_test.getLower();
                    vec3<Scalar> upper_test = aabb_test.getUpper();
                    lower_test.x -= m_sweep_radius; lower_test.y -= m_sweep_radius; lower_test.z -= m_sweep_radius;
                    upper_test.x += m_sweep_radius; upper_test.y += m_sweep_radius; upper_test.z += m_sweep_radius;
                    aabb_test = detail::AABB(lower_test, upper_test);

                    bool active = true;
                    for (unsigned int m = 0; m < k; ++m)
                        {
                        if (detail::overlap(aabb_test,aabbs_i[m]))
                            {
                            active = false;
                            break;
                            }
                        }

                    if (!active)
                        continue;

                    // depletant falls in intersection volume between circumspheres

                    if (!m_quermass)
                        {
                        // Check if the old configuration of particle i generates an overlap
                        bool overlap_old = false;
                            {
                            vec3<Scalar> r_ij = pos_i_old - pos_test;
                            OverlapReal rsq = dot(r_ij,r_ij);
                            OverlapReal DaDb = shape_test.getCircumsphereDiameter() + shape_old.getCircumsphereDiameter() + Scalar(2.0)*m_sweep_radius;
                            bool circumsphere_overlap = (rsq*OverlapReal(4.0) <= DaDb * DaDb);

                            if (m_quermass || h_overlaps[this->m_overlap_idx(type, typ_i)])
                                {
                                #ifdef ENABLE_TBB
                                thread_counters.local().overlap_checks++;
                                #else
                                counters.overlap_checks++;
                                #endif

                                unsigned int err = 0;
                                if (circumsphere_overlap && test_overlap(r_ij, shape_test, shape_old, err, 0.0, m_sweep_radius))
                                    {
                                    overlap_old = true;
                                    }
                                if (err)
                                #ifdef ENABLE_TBB
                                    thread_counters.local().overlap_err_count++;
                                #else
                                    counters.overlap_err_count++;
                                #endif
                                }
                            }

                        // if not intersecting ptl i in old config, ignore
                        if (!overlap_old)
                            continue;

                        // Check if the new configuration of particle i generates an overlap
                        bool overlap_new = false;

                            {
                            vec3<Scalar> r_ij = pos_i - pos_test;

                            OverlapReal rsq = dot(r_ij,r_ij);
                            OverlapReal DaDb = shape_test.getCircumsphereDiameter() + shape_i.getCircumsphereDiameter() + Scalar(2.0)*m_sweep_radius;
                            bool circumsphere_overlap = (rsq*OverlapReal(4.0) <= DaDb * DaDb);

                            if (m_quermass || h_overlaps[this->m_overlap_idx(type, typ_i)])
                                {
                                #ifdef ENABLE_TBB
                                thread_counters.local().overlap_checks++;
                                #else
                                counters.overlap_checks++;
                                #endif

                                unsigned int err = 0;
                                if (circumsphere_overlap && test_overlap(r_ij, shape_test, shape_i, err, 0.0, m_sweep_radius))
                                    {
                                    overlap_new = true;
                                    }
                                if (err)
                                #ifdef ENABLE_TBB
                                    thread_counters.local().overlap_err_count++;
                                #else
                                    counters.overlap_err_count++;
                                #endif
                                }
                            }

                        if (overlap_new)
                            continue;
                        }

                    // does the depletant fall into the overlap volume with other particles?
                    bool in_intersection_volume = false;
                    for (unsigned int m = 0; m < intersect_i.size(); ++m)
                        {
                        // read in its position and orientation
                        unsigned int j = intersect_i[m];

                        // load the old position and orientation of the j particle
                        Scalar4 postype_j = h_postype[j];
                        Scalar4 orientation_j = h_orientation[j];

                        vec3<Scalar> r_jk = vec3<Scalar>(postype_j) - pos_test - this->m_image_list[image_i[m]];

                        unsigned int typ_j = __scalar_as_int(postype_j.w);
                        Shape shape_j(quat<Scalar>(orientation_j), this->m_params[typ_j]);

                        #ifdef ENABLE_TBB
                        thread_counters.local().overlap_checks++;
                        #else
                        counters.overlap_checks++;
                        #endif

                        unsigned int err = 0;

                        if (m_quermass)
                            {
                            // check triple overlap of circumspheres

                            // check triple overlap with i at old position
                            vec3<Scalar> r_ij = vec3<Scalar>(postype_j) - pos_i_old - this->m_image_list[image_i[m]];

                            // need to enable later when we have a better way of excluding particles from the image list calculation
                            bool circumsphere_overlap = true || (h_overlaps[this->m_overlap_idx(type,typ_i)] && h_overlaps[this->m_overlap_idx(type,typ_j)]);
                            circumsphere_overlap = circumsphere_overlap && check_circumsphere_overlap_three(shape_old, shape_j, shape_test,
                                    r_ij, -r_jk+r_ij, m_sweep_radius, m_sweep_radius, 0.0);

                            if (circumsphere_overlap
                                && test_overlap_intersection(shape_old, shape_j, shape_test, r_ij, -r_jk+r_ij, err, m_sweep_radius, m_sweep_radius, 0.0))
                                in_intersection_volume = true;

                            if (in_intersection_volume)
                                {
                                // check triple overlap with i at new position
                                r_ij = vec3<Scalar>(postype_j) - pos_i - this->m_image_list[image_i[m]];
                                r_jk = ((i == j) ? pos_i : vec3<Scalar>(h_postype[j])) - pos_test - this->m_image_list[image_i[m]];

                                // need to enable later when we have a better way of excluding particles from the image list calculation
                                bool circumsphere_overlap = true || (h_overlaps[this->m_overlap_idx(type,typ_i)] && h_overlaps[this->m_overlap_idx(type,typ_j)]);
                                circumsphere_overlap = circumsphere_overlap && check_circumsphere_overlap_three(shape_i, shape_j, shape_test, r_ij, -r_jk+r_ij,
                                    m_sweep_radius, m_sweep_radius, 0.0);

                                if (circumsphere_overlap
                                    && test_overlap_intersection(shape_i, (i == j) ? shape_i : shape_j, shape_test, r_ij, -r_jk+r_ij, err,
                                        m_sweep_radius, m_sweep_radius, 0.0))
                                    in_intersection_volume = false;
                                }
                            }
                        else
                            {
                            // check circumsphere overlap
                            OverlapReal rsq = dot(r_jk,r_jk);
                            OverlapReal DaDb = shape_test.getCircumsphereDiameter() + shape_j.getCircumsphereDiameter() + Scalar(2.0)*m_sweep_radius;
                            bool circumsphere_overlap = (rsq*OverlapReal(4.0) <= DaDb * DaDb);

                            if (h_overlaps[this->m_overlap_idx(type,typ_j)]
                                && circumsphere_overlap
                                && test_overlap(r_jk, shape_test, shape_j, err, 0.0, m_sweep_radius))
                                {
                                in_intersection_volume = true;
                                }
                            }

                        if (err)
                        #ifdef ENABLE_TBB
                            thread_counters.local().overlap_err_count++;
                        #else
                            counters.overlap_err_count++;
                        #endif

                        if (in_intersection_volume)
                            break;
                        } // end loop over intersections

                    // if not part of overlap volume in new config, reject
                    if (in_intersection_volume)
                        {
                        accept = false;
                        #ifndef ENABLE_TBB
                        break;
                        #else
                        throw false;
                        #endif
                        }
                    } // end loop over depletants
                #ifdef ENABLE_TBB
                    });
                #endif

                #ifndef ENABLE_TBB
                if (!accept)
                    break;
                #endif
                } // end loop over overlapping spheres
            #ifdef ENABLE_TBB
                });
            #endif
            }
        // Depletant check for negative fugacity
        else if (accept && m_fugacity[type] < 0.0)
            {
            Shape tmp(quat<Scalar>(), this->m_params[type]);
            Scalar d_dep = tmp.getCircumsphereDiameter();

            // find neighbors whose circumspheres overlap particle i's excluded volume circumsphere in the new configuration
            Scalar range = m_quermass ? Scalar(2.0)*m_sweep_radius : d_dep;

            // get new AABB and extend
            vec3<Scalar> lower = aabb_i_local.getLower();
            vec3<Scalar> upper = aabb_i_local.getUpper();
            lower.x -= range; lower.y -= range; lower.z -= range;
            upper.x += range; upper.y += range; upper.z += range;
            detail::AABB aabb_local = detail::AABB(lower,upper);

            // All image boxes (including the primary)
            for (unsigned int cur_image = 0; cur_image < n_images; cur_image++)
                {
                vec3<Scalar> pos_i_image = pos_i + this->m_image_list[cur_image];
                detail::AABB aabb = aabb_local;
                aabb.translate(pos_i_image);

                // stackless search
                for (unsigned int cur_node_idx = 0; cur_node_idx < this->m_aabb_tree.getNumNodes(); cur_node_idx++)
                    {
                    if (detail::overlap(this->m_aabb_tree.getNodeAABB(cur_node_idx), aabb))
                        {
                        if (this->m_aabb_tree.isNodeLeaf(cur_node_idx))
                            {
                            for (unsigned int cur_p = 0; cur_p < this->m_aabb_tree.getNodeNumParticles(cur_node_idx); cur_p++)
                                {
                                // read in its position and orientation
                                unsigned int j = this->m_aabb_tree.getNodeParticle(cur_node_idx, cur_p);

                                unsigned int typ_j;
                                vec3<Scalar> pos_j;
                                if (i == j)
                                    {
                                    if (cur_image == 0)
                                        continue;
                                    else
                                        {
                                        typ_j = typ_i;
                                        }
                                    }
                                else
                                    {
                                    // load the old position and orientation of the j particle
                                    Scalar4 postype_j = h_postype[j];
                                    pos_j = vec3<Scalar>(postype_j);
                                    typ_j = __scalar_as_int(postype_j.w);
                                    }

                                vec3<Scalar> r_ij = pos_j - pos_i_image;
                                Shape shape_j(quat<Scalar>(), this->m_params[typ_j]);

                                if (shape_j.hasOrientation())
                                    {
                                    if (i == j)
                                        shape_j.orientation = shape_i.orientation;
                                    else
                                        shape_j.orientation = quat<Scalar>(h_orientation[j]);
                                    }

                                // check excluded volume overlap
                                detail::AABB aabb_j = shape_j.getAABB(pos_j);
                                bool overlap_excluded = detail::overlap(aabb,aabb_j);

                                // currently ignore overlap flags with quermass==true
                                overlap_excluded = overlap_excluded && (m_quermass || h_overlaps[this->m_overlap_idx(type,typ_j)]);

                                if (Shape::supportsSweepRadius() && overlap_excluded)
                                    {
                                    // do i and j overlap with their excluded volumes in the new configuration?
                                    #ifdef ENABLE_TBB
                                    thread_counters.local().overlap_checks++;
                                    #else
                                    counters.overlap_checks++;
                                    #endif

                                    unsigned int err = 0;
                                    Scalar sweep_radius = m_quermass ? m_sweep_radius : Scalar(0.5)*tmp.getCircumsphereDiameter();
                                    overlap_excluded = test_overlap(r_ij, shape_i, shape_j, err, sweep_radius, sweep_radius);

                                    if (err)
                                    #ifdef ENABLE_TBB
                                        thread_counters.local().overlap_err_count++;
                                    #else
                                        counters.overlap_err_count++;
                                    #endif
                                    }
                                if (overlap_excluded)
                                    {
                                    intersect_i.push_back(j);
                                    image_i.push_back(cur_image);

                                    // cache the translated AABB of particle j
                                    aabb_j.translate(-this->m_image_list[cur_image]);
                                    aabbs_i.push_back(aabb_j);
                                    }
                                }
                            }
                        }
                    else
                        {
                        // skip ahead
                        cur_node_idx += this->m_aabb_tree.getNodeSkip(cur_node_idx);
                        }
                    }  // end loop over AABB nodes
                } // end loop over images


            // now, we have a list of intersecting spheres, sample in the union of intersection volumes
            // we sample from their union by checking if any generated position falls in the intersection
            // of their AABBs and if so, only accepting it if it was generated from neighbor j_min

            // world AABB of particle i
            detail::AABB aabb_i = aabb_i_local;
            aabb_i.translate(pos_i);

            // extend AABB i by sweep radius
            range = Scalar(0.5)*d_dep+m_sweep_radius;
            vec3<Scalar> lower_i = aabb_i.getLower();
            vec3<Scalar> upper_i = aabb_i.getUpper();
            lower_i.x -= range; lower_i.y -= range; lower_i.z -= range;
            upper_i.x += range; upper_i.y += range; upper_i.z += range;

            // for every pairwise intersection
            #ifdef ENABLE_TBB
            tbb::parallel_for(tbb::blocked_range<unsigned int>(0, (unsigned int)intersect_i.size()),
                [=, &intersect_i, &image_i, &aabbs_i,
                    &accept, &rng_depletants_parallel,
                    &thread_counters, &thread_implicit_counters](const tbb::blocked_range<unsigned int>& s) {
            for (unsigned int k = s.begin(); k != s.end(); ++k)
            #else
            for (unsigned int k = 0; k < intersect_i.size(); ++k)
            #endif
                {
                // world AABB of shape j, in image of i
                detail::AABB aabb_j = aabbs_i[k];

                // extend AABB j by sweep radius
                vec3<Scalar> lower_j = aabb_j.getLower();
                vec3<Scalar> upper_j = aabb_j.getUpper();
                lower_j.x -= range; lower_j.y -= range; lower_j.z -= range;
                upper_j.x += range; upper_j.y += range; upper_j.z += range;

                // we already know the AABBs are overlapping, compute their intersection
                vec3<Scalar> intersect_lower, intersect_upper;
                intersect_lower.x = std::max(lower_i.x, lower_j.x);
                intersect_lower.y = std::max(lower_i.y, lower_j.y);
                intersect_lower.z = std::max(lower_i.z, lower_j.z);
                intersect_upper.x = std::min(upper_i.x, upper_j.x);
                intersect_upper.y = std::min(upper_i.y, upper_j.y);
                intersect_upper.z = std::min(upper_i.z, upper_j.z);

                detail::AABB aabb_intersect(intersect_lower, intersect_upper);

                // intersection AABB volume
                Scalar V =  (intersect_upper.x-intersect_lower.x)*(intersect_upper.y-intersect_lower.y);
                if(ndim == 3)
                    V *= intersect_upper.z-intersect_lower.z;

                // chooose the number of depletants in the intersection volume
                hoomd::PoissonDistribution<Scalar> poisson(-m_fugacity[type]*V);
                #ifdef ENABLE_TBB
                hoomd::RandomGenerator& my_rng = rng_depletants_parallel.local();
                #else
                hoomd::RandomGenerator& my_rng = rng_depletants;
                #endif

                unsigned int n = poisson(my_rng);

                // for every depletant
                #ifdef ENABLE_TBB
                tbb::parallel_for(tbb::blocked_range<unsigned int>(0, (unsigned int)n),
                    [=, &intersect_i, &image_i, &aabbs_i,
                        &accept, &rng_depletants_parallel,
                        &thread_counters, &thread_implicit_counters](const tbb::blocked_range<unsigned int>& t) {
                for (unsigned int l = t.begin(); l != t.end(); ++l)
                #else
                for (unsigned int l = 0; l < n; ++l)
                #endif
                    {
                    #ifdef ENABLE_TBB
                    hoomd::RandomGenerator& my_rng = rng_depletants_parallel.local();
                    #else
                    hoomd::RandomGenerator& my_rng = rng_depletants;
                    #endif

                    #ifdef ENABLE_TBB
                    thread_implicit_counters[type].local().insert_count++;
                    #else
                    implicit_counters[type].insert_count++;
                    #endif

                    vec3<Scalar> pos_test = generatePositionInAABB(my_rng, aabb_intersect, ndim);
                    Shape shape_test(quat<Scalar>(), this->m_params[type]);
                    if (shape_test.hasOrientation())
                        {
                        shape_test.orientation = generateRandomOrientation(my_rng, ndim);
                        }

                    // check if depletant falls in other intersection volumes (new)
                    bool active = true;

                    // check against any other AABB preceding this

                    // load the depletant's AABB and extend it
                    detail::AABB aabb_test = shape_test.getAABB(pos_test);
                    vec3<Scalar> lower_test = aabb_test.getLower();
                    vec3<Scalar> upper_test = aabb_test.getUpper();
                    lower_test.x -= m_sweep_radius; lower_test.y -= m_sweep_radius; lower_test.z -= m_sweep_radius;
                    upper_test.x += m_sweep_radius; upper_test.y += m_sweep_radius; upper_test.z += m_sweep_radius;
                    aabb_test = detail::AABB(lower_test, upper_test);

                    for (unsigned int m = 0; m < k; ++m)
                        {
                        if (detail::overlap(aabb_test,aabbs_i[m]))
                            {
                            active = false;
                            break;
                            }
                        }

                    if (!active)
                        continue;

                    // depletant falls in intersection volume between circumspheres

                    if (!m_quermass)
                        {
                        // Check if the new configuration of particle i generates an overlap
                        bool overlap_new = false;

                            {
                            vec3<Scalar> r_ij = pos_i - pos_test;

                            OverlapReal rsq = dot(r_ij,r_ij);
                            OverlapReal DaDb = shape_test.getCircumsphereDiameter() + shape_i.getCircumsphereDiameter() + OverlapReal(2.0)*m_sweep_radius;
                            bool circumsphere_overlap = (rsq*OverlapReal(4.0) <= DaDb * DaDb);

                            if (m_quermass || h_overlaps[this->m_overlap_idx(type, typ_i)])
                                {
                                #ifdef ENABLE_TBB
                                thread_counters.local().overlap_checks++;
                                #else
                                counters.overlap_checks++;
                                #endif

                                unsigned int err = 0;
                                if (circumsphere_overlap && test_overlap(r_ij, shape_test, shape_i, err, 0.0, m_sweep_radius))
                                    {
                                    overlap_new = true;
                                    }
                                if (err)
                                #ifdef ENABLE_TBB
                                    thread_counters.local().overlap_err_count++;
                                #else
                                    counters.overlap_err_count++;
                                #endif
                                }
                            }

                        if (!overlap_new)
                            continue;

                        // Check if the old configuration of particle i generates an overlap
                        bool overlap_old = false;

                        vec3<Scalar> r_ij = vec3<Scalar>(h_postype[i]) - pos_test;

                        OverlapReal rsq = dot(r_ij,r_ij);
                        OverlapReal DaDb = shape_test.getCircumsphereDiameter() + shape_old.getCircumsphereDiameter() + OverlapReal(2.0)*m_sweep_radius;
                        bool circumsphere_overlap = (rsq*OverlapReal(4.0) <= DaDb * DaDb);

                        if (m_quermass || h_overlaps[this->m_overlap_idx(type, typ_i)])
                            {
                            #ifdef ENABLE_TBB
                            thread_counters.local().overlap_checks++;
                            #else
                            counters.overlap_checks++;
                            #endif

                            unsigned int err = 0;
                            if (circumsphere_overlap && test_overlap(r_ij, shape_test, shape_old, err, 0.0, m_sweep_radius))
                                {
                                overlap_old = true;
                                }
                            if (err)
                            #ifdef ENABLE_TBB
                                thread_counters.local().overlap_err_count++;
                            #else
                                counters.overlap_err_count++;
                            #endif
                            }

                        if (overlap_old)
                            {
                            // all is ok
                            continue;
                            }
                        }

                    bool in_new_intersection_volume = false;

                    vec3<Scalar> pos_i_old(h_postype[i]);

                    for (unsigned int m = 0; m < intersect_i.size(); ++m)
                        {
                        // read in its position and orientation
                        unsigned int j = intersect_i[m];

                        vec3<Scalar> r_jk = ((i == j) ? pos_i : vec3<Scalar>(h_postype[j])) - pos_test -
                            this->m_image_list[image_i[m]];

                        unsigned int typ_j = (i == j) ? typ_i : __scalar_as_int(h_postype[j].w);
                        Shape shape_j((i == j) ? shape_i.orientation : quat<Scalar>(h_orientation[j]), this->m_params[typ_j]);

                        #ifdef ENABLE_TBB
                        thread_counters.local().overlap_checks++;
                        #else
                        counters.overlap_checks++;
                        #endif

                        unsigned int err = 0;
                        if (m_quermass)
                            {
                            // check triple overlap of circumspheres
                            vec3<Scalar> r_ij = ( (i==j) ? pos_i : vec3<Scalar>(h_postype[j])) - pos_i -
                                this->m_image_list[image_i[m]];

                            // need to enable later when we have a better way of excluding particles from the image list calculation
                            bool circumsphere_overlap = true || (h_overlaps[this->m_overlap_idx(type,typ_i)] && h_overlaps[this->m_overlap_idx(type,typ_j)]);
                            circumsphere_overlap = circumsphere_overlap && check_circumsphere_overlap_three(shape_i, shape_j, shape_test, r_ij, r_ij - r_jk,
                                m_sweep_radius, m_sweep_radius, 0.0);

                            // check triple overlap with new configuration
                            unsigned int err = 0;

                            if (circumsphere_overlap
                                && test_overlap_intersection(shape_i, shape_j, shape_test, r_ij, r_ij - r_jk, err, m_sweep_radius, m_sweep_radius, 0.0))
                                in_new_intersection_volume = true;

                            if (in_new_intersection_volume)
                                {
                                // check triple overlap with old configuration
                                r_ij = vec3<Scalar>(h_postype[j]) - pos_i_old - this->m_image_list[image_i[m]];
                                r_jk = vec3<Scalar>(h_postype[j]) - pos_test - this->m_image_list[image_i[m]];

                                // need to enable later when we have a better way of excluding particles from the image list calculation
                                bool circumsphere_overlap = true || (h_overlaps[this->m_overlap_idx(type,typ_i)] && h_overlaps[this->m_overlap_idx(type,typ_j)]);
                                circumsphere_overlap = circumsphere_overlap && check_circumsphere_overlap_three(shape_old, shape_j, shape_test, r_ij, r_ij - r_jk,
                                    m_sweep_radius, m_sweep_radius, 0.0);

                                if (circumsphere_overlap
                                    && test_overlap_intersection(shape_old, (i == j) ? shape_old : shape_j, shape_test, r_ij, r_ij - r_jk, err,
                                        m_sweep_radius, m_sweep_radius, 0.0))
                                    in_new_intersection_volume = false;
                                }
                            if (err)
                            #ifdef ENABLE_TBB
                                thread_counters.local().overlap_err_count++;
                            #else
                                counters.overlap_err_count++;
                            #endif
                            }
                        else
                            {
                            // check circumsphere overlap
                            OverlapReal rsq = dot(r_jk,r_jk);
                            OverlapReal DaDb = shape_test.getCircumsphereDiameter() + shape_j.getCircumsphereDiameter() + OverlapReal(2.0)*m_sweep_radius;
                            bool circumsphere_overlap = (rsq*OverlapReal(4.0) <= DaDb * DaDb);

                            if (h_overlaps[this->m_overlap_idx(type,typ_j)]
                                && circumsphere_overlap
                                && test_overlap(r_jk, shape_test, shape_j, err, 0.0, m_sweep_radius))
                                {
                                in_new_intersection_volume = true;
                                }
                            if (err)
                            #ifdef ENABLE_TBB
                                thread_counters.local().overlap_err_count++;
                            #else
                                counters.overlap_err_count++;
                            #endif
                            }

                        if (in_new_intersection_volume)
                            break;
                        }

                    if (in_new_intersection_volume)
                        {
                        accept = false;

                        #ifndef ENABLE_TBB
                        // early exit
                        break;
                        #else
                        throw false;
                        #endif
                        }
                    } // end loop over depletants
                #ifdef ENABLE_TBB
                    });
                #endif

                #ifndef ENABLE_TBB
                if (!accept) break;
                #endif
                } // end loop over overlapping spheres
            #ifdef ENABLE_TBB
                });
            #endif
            } // end depletant placement
        }
    #ifdef ENABLE_TBB
    } catch (bool b) { }
    #endif

    #ifdef ENABLE_TBB
    // reduce counters
    for (auto i = thread_counters.begin(); i != thread_counters.end(); ++i)
        {
        counters = counters + *i;
        }

    for (unsigned int i = 0; i < this->m_pdata->getNTypes(); ++i)
        for (auto it= thread_implicit_counters[i].begin(); it != thread_implicit_counters[i].end(); ++it)
            {
            implicit_counters[i] = implicit_counters[i] + *it;
            }
    #endif

    return accept;
    }

template<class Shape>
bool IntegratorHPMCMono<Shape>::attemptBoxResize(unsigned int timestep, const BoxDim& new_box)
    {
    // call parent class method
    bool result = IntegratorHPMC::attemptBoxResize(timestep, new_box);

    if (result)
        {
        for (unsigned int type_d = 0; type_d < this->m_pdata->getNTypes(); ++type_d)
            {
            if (getDepletantFugacity(type_d) != 0.0)
                throw std::runtime_error("Implicit depletants not supported with NPT ensemble\n");
            }
        }

    return result;
    }

//! Export the IntegratorHPMCMono class to python
/*! \param name Name of the class in the exported python module
    \tparam Shape An instantiation of IntegratorHPMCMono<Shape> will be exported
*/
template < class Shape > void export_IntegratorHPMCMono(pybind11::module& m, const std::string& name)
    {
    pybind11::class_< IntegratorHPMCMono<Shape>, IntegratorHPMC, std::shared_ptr< IntegratorHPMCMono<Shape> > >(m, name.c_str())
          .def(pybind11::init< std::shared_ptr<SystemDefinition>, unsigned int >())
          .def("setParam", &IntegratorHPMCMono<Shape>::setParam)
          .def("setOverlapChecks", &IntegratorHPMCMono<Shape>::setOverlapChecks)
          .def("setExternalField", &IntegratorHPMCMono<Shape>::setExternalField)
          .def("setPatchEnergy", &IntegratorHPMCMono<Shape>::setPatchEnergy)
          .def("mapOverlaps", &IntegratorHPMCMono<Shape>::PyMapOverlaps)
          .def("connectGSDStateSignal", &IntegratorHPMCMono<Shape>::connectGSDStateSignal)
          .def("connectGSDShapeSpec", &IntegratorHPMCMono<Shape>::connectGSDShapeSpec)
          .def("restoreStateGSD", &IntegratorHPMCMono<Shape>::restoreStateGSD)
          .def("py_test_overlap", &IntegratorHPMCMono<Shape>::py_test_overlap)
          .def("setDepletantFugacity", &IntegratorHPMCMono<Shape>::setDepletantFugacity)
          .def("getImplicitCounters", &IntegratorHPMCMono<Shape>::getImplicitCounters)
          .def("getDepletantFugacity", &IntegratorHPMCMono<Shape>::getDepletantFugacity)
          .def("setQuermassMode", &IntegratorHPMCMono<Shape>::setQuermassMode)
          .def("setSweepRadius", &IntegratorHPMCMono<Shape>::setSweepRadius)
          .def("getQuermassMode", &IntegratorHPMCMono<Shape>::getQuermassMode)
          .def("getSweepRadius", &IntegratorHPMCMono<Shape>::getSweepRadius)
          .def("getTypeShapesPy", &IntegratorHPMCMono<Shape>::getTypeShapesPy)
          ;
    }

//! Export the counters for depletants
inline void export_hpmc_implicit_counters(pybind11::module& m)
    {
    pybind11::class_< hpmc_implicit_counters_t >(m, "hpmc_implicit_counters_t")
    .def_readwrite("insert_count", &hpmc_implicit_counters_t::insert_count)
    ;
    }

} // end namespace hpmc

#endif // _INTEGRATOR_HPMC_MONO_H_<|MERGE_RESOLUTION|>--- conflicted
+++ resolved
@@ -741,10 +741,7 @@
     Index2D old_overlap_idx = m_overlap_idx;
     m_overlap_idx = Index2D(m_pdata->getNTypes());
 
-<<<<<<< HEAD
     GlobalArray<unsigned int> overlaps(m_overlap_idx.getNumElements(), m_exec_conf);
-=======
-    GPUArray<unsigned int> overlaps(m_overlap_idx.getNumElements(), m_exec_conf);
 
         {
         ArrayHandle<unsigned int> h_old_overlaps(m_overlaps, access_location::host, access_mode::read);
@@ -765,7 +762,6 @@
             }
         }
 
->>>>>>> df797012
     m_overlaps.swap(overlaps);
 
     // depletant related counters
