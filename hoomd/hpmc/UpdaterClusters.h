--- conflicted
+++ resolved
@@ -296,17 +296,7 @@
         //! Take one timestep forward
         /*! \param timestep timestep at which update is being evaluated
         */
-<<<<<<< HEAD
-        virtual void update(unsigned int timestep);
-
-        /// Get the seed
-        unsigned int getSeed()
-            {
-            return m_seed;
-            }
-=======
         virtual void update(uint64_t timestep);
->>>>>>> 93356aa6
 
         /// Set the move ratio
         void setMoveRatio(Scalar move_ratio)
@@ -354,39 +344,6 @@
             return result;
             }
 
-<<<<<<< HEAD
-=======
-            /*! \param mode 0 -> Absolute count, 1 -> relative to the start of the run, 2 -> relative to the last executed step
-                \return The current state of the acceptance counters
-            */
-            hpmc_clusters_counters_t getCounters(unsigned int mode)
-                {
-                hpmc_clusters_counters_t result;
-
-                if (mode == 0)
-                    result = m_count_total;
-                else if (mode == 1)
-                    result = m_count_total - m_count_run_start;
-                else
-                    result = m_count_total - m_count_step_start;
-
-                #ifdef ENABLE_MPI
-                if (m_pdata->getDomainDecomposition())
-                    {
-                    bcast(result.pivot_accept_count,0,m_exec_conf->getMPICommunicator());
-                    bcast(result.reflection_accept_count,0,m_exec_conf->getMPICommunicator());
-                    bcast(result.swap_accept_count,0,m_exec_conf->getMPICommunicator());
-                    bcast(result.pivot_reject_count,0,m_exec_conf->getMPICommunicator());
-                    bcast(result.reflection_reject_count,0,m_exec_conf->getMPICommunicator());
-                    bcast(result.swap_reject_count,0,m_exec_conf->getMPICommunicator());
-                    bcast(result.n_clusters,0,m_exec_conf->getMPICommunicator());
-                    bcast(result.n_particles_in_clusters,0,m_exec_conf->getMPICommunicator());
-                    }
-                #endif
-
-                return result;
-                }
-
         /// Set the RNG instance
         void setInstance(unsigned int instance)
             {
@@ -398,7 +355,6 @@
             {
             return m_instance;
             }
->>>>>>> 93356aa6
 
     protected:
         std::shared_ptr< IntegratorHPMCMono<Shape> > m_mc; //!< HPMC integrator
@@ -447,12 +403,7 @@
         //! Find interactions between particles due to overlap and depletion interaction
         /*! \param timestep Current time step
         */
-<<<<<<< HEAD
-        virtual void findInteractions(unsigned int timestep, const quat<Scalar> q, const vec3<Scalar> pivot, bool line);
-=======
-        virtual void findInteractions(uint64_t timestep, vec3<Scalar> pivot, quat<Scalar> q, bool swap,
-            bool line, const std::map<unsigned int, unsigned int>& map);
->>>>>>> 93356aa6
+        virtual void findInteractions(uint64_t timestep, const quat<Scalar> q, const vec3<Scalar> pivot, bool line);
 
         //! Determine connected components of the interaction graph
         virtual void connectedComponents();
@@ -466,16 +417,9 @@
 
 template< class Shape >
 UpdaterClusters<Shape>::UpdaterClusters(std::shared_ptr<SystemDefinition> sysdef,
-<<<<<<< HEAD
-                                 std::shared_ptr<IntegratorHPMCMono<Shape> > mc,
-                                 unsigned int seed)
-        : Updater(sysdef), m_mc(mc), m_seed(seed), m_move_ratio(0.5),
+                                 std::shared_ptr<IntegratorHPMCMono<Shape> > mc)
+        : Updater(sysdef), m_mc(mc), m_move_ratio(0.5),
             m_flip_probability(0.5)
-=======
-                                 std::shared_ptr<IntegratorHPMCMono<Shape> > mc)
-        : Updater(sysdef), m_mc(mc), m_move_ratio(0.5), m_swap_move_ratio(0.5),
-            m_flip_probability(0.5), m_n_particles_old(0), m_delta_mu(0.0)
->>>>>>> 93356aa6
     {
     m_exec_conf->msg->notice(5) << "Constructing UpdaterClusters" << std::endl;
 
@@ -497,7 +441,6 @@
     m_exec_conf->msg->notice(5) << "Destroying UpdaterClusters" << std::endl;
     }
 
-<<<<<<< HEAD
 /*! \param i The particle id in the list
     \param pos_i Particle position being tested
     \param shape_i Particle shape (including orientation) being tested
@@ -516,11 +459,6 @@
     const Scalar4 *h_postype_backup, const Scalar4 *h_orientation_backup,
     unsigned int *h_overlaps, const Scalar *h_fugacity,
     unsigned int timestep, const quat<Scalar> q, const vec3<Scalar> pivot, bool line)
-=======
-template< class Shape >
-void UpdaterClusters<Shape>::findInteractions(uint64_t timestep, vec3<Scalar> pivot, quat<Scalar> q, bool swap,
-    bool line, const std::map<unsigned int, unsigned int>& map)
->>>>>>> 93356aa6
     {
     unsigned int ndim = this->m_sysdef->getNDimensions();
 
@@ -1306,20 +1244,10 @@
 
                                 Scalar rcut_ij = r_cut_patch + extent_i + 0.5*patch->getAdditiveCutoff(typ_j);
 
-<<<<<<< HEAD
                                 if (rsq_ij <= rcut_ij*rcut_ij)
                                     {
                                     // the particle pair
                                     auto p = std::make_pair(i,j);
-=======
-/*! Perform a cluster move
-    \param timestep Current time step of the simulation
-*/
-template< class Shape >
-void UpdaterClusters<Shape>::update(uint64_t timestep)
-    {
-    m_exec_conf->msg->notice(10) << timestep << " UpdaterClusters" << std::endl;
->>>>>>> 93356aa6
 
                                     // if particle interacts in different image already, add to that energy
                                     float U = 0.0;
@@ -1361,26 +1289,12 @@
         #endif
         }
 
-<<<<<<< HEAD
     // loop over new configuration
     #ifdef ENABLE_TBB
     tbb::parallel_for((unsigned int)0,nptl, [&](unsigned int i)
     #else
     for (unsigned int i = 0; i < nptl; ++i)
     #endif
-=======
-    if (m_prof) m_prof->push(m_exec_conf,"Transform");
-
-    // generate the move, select a pivot
-    hoomd::RandomGenerator rng(hoomd::Seed(hoomd::RNGIdentifier::UpdaterClusters, timestep, m_sysdef->getSeed()),
-                               hoomd::Counter(m_instance));
-    BoxDim box = m_pdata->getGlobalBox();
-    vec3<Scalar> pivot(0,0,0);
-
-    bool swap = m_ab_types.size() && (hoomd::detail::generate_canonical<Scalar>(rng) <= m_swap_move_ratio);
-
-    if (swap)
->>>>>>> 93356aa6
         {
         unsigned int typ_i = __scalar_as_int(h_postype.data[i].w);
 
@@ -1451,73 +1365,8 @@
                     cur_node_idx += m_aabb_tree_old.getNodeSkip(cur_node_idx);
                     }
 
-<<<<<<< HEAD
                 } // end loop over nodes
             } // end loop over images
-=======
-                // wrap particle back into box
-                snap.image[i] = box.getImage(snap.pos[i]);
-                snap.pos[i] = box.shift(snap.pos[i],-snap.image[i]);
-                }
-            }
-        }
-
-    if (m_prof) m_prof->pop(m_exec_conf);
-
-    // store old locality data
-    m_aabb_tree_old = m_mc->buildAABBTree();
-
-    // reload particle data
-    // now all tags will be consecutive
-    m_pdata->initializeFromSnapshot(snap);
-
-    if (m_prof) m_prof->pop(m_exec_conf);
-
-    // update ghosts & signal that AABB tree is invalid
-    m_mc->communicate(true);
-
-    if (m_prof) m_prof->push(m_exec_conf,"HPMC Clusters");
-
-    // determine which particles interact
-    findInteractions(timestep, pivot, q, swap, line, map);
-
-    if (m_prof) m_prof->push(m_exec_conf,"Move");
-
-    uint16_t seed = m_sysdef->getSeed();
-
-    // collect interactions on rank 0
-    #ifndef ENABLE_TBB
-    std::vector< std::vector<std::pair<unsigned int, unsigned int> > > all_overlap;
-    std::vector< std::vector<std::pair<unsigned int, unsigned int> > > all_interact_old_old;
-    std::vector< std::vector<std::pair<unsigned int, unsigned int> > > all_interact_new_old;
-    std::vector< std::set<std::pair<unsigned int, unsigned int> > > all_interact_new_new;
-    std::vector< std::set<unsigned int> > all_local_reject;
-
-    std::vector< std::map<std::pair<unsigned int, unsigned int>, float> > all_energy_old_old;
-    std::vector< std::map<std::pair<unsigned int, unsigned int>, float> > all_energy_new_old;
-    #else
-    std::vector< tbb::concurrent_vector<std::pair<unsigned int, unsigned int> > > all_overlap;
-    std::vector< tbb::concurrent_vector<std::pair<unsigned int, unsigned int> > > all_interact_old_old;
-    std::vector< tbb::concurrent_vector<std::pair<unsigned int, unsigned int> > > all_interact_new_old;
-    std::vector< tbb::concurrent_unordered_set<std::pair<unsigned int, unsigned int> > > all_interact_new_new;
-    std::vector< tbb::concurrent_unordered_set<unsigned int> > all_local_reject;
-
-    std::vector< tbb::concurrent_unordered_map<std::pair<unsigned int, unsigned int>, float> > all_energy_old_old;
-    std::vector< tbb::concurrent_unordered_map<std::pair<unsigned int, unsigned int>, float> > all_energy_new_old;
-    #endif
-
-    #ifdef ENABLE_MPI
-    if (m_comm)
-        {
-        // combine lists from different ranks
-        gather_v(m_overlap, all_overlap, 0, m_exec_conf->getMPICommunicator());
-        gather_v(m_interact_old_old, all_interact_old_old, 0, m_exec_conf->getMPICommunicator());
-        gather_v(m_interact_new_old, all_interact_new_old, 0, m_exec_conf->getMPICommunicator());
-        gather_v(m_interact_new_new, all_interact_new_new, 0, m_exec_conf->getMPICommunicator());
-        gather_v(m_local_reject, all_local_reject, 0, m_exec_conf->getMPICommunicator());
-        }
-    #endif
->>>>>>> 93356aa6
 
         if (patch)
             {
@@ -1718,16 +1567,10 @@
 
     quat<Scalar> q;
 
-<<<<<<< HEAD
     if (line)
         {
         // random normalized vector
         vec3<Scalar> n;
-=======
-                    // create a RNG specific to this particle pair
-                    hoomd::RandomGenerator rng_ij(hoomd::Seed(hoomd::RNGIdentifier::UpdaterClustersPairwise, timestep, seed),
-                                                  hoomd::Counter(std::min(i,j), std::max(i,j)));
->>>>>>> 93356aa6
 
         if (m_sysdef->getNDimensions() == 3)
             {
@@ -1917,16 +1760,7 @@
         .def("getCounters", &UpdaterClusters<Shape>::getCounters)
         .def_property("pivot_move_ratio", &UpdaterClusters<Shape>::getMoveRatio, &UpdaterClusters<Shape>::setMoveRatio)
         .def_property("flip_probability", &UpdaterClusters<Shape>::getFlipProbability, &UpdaterClusters<Shape>::setFlipProbability)
-<<<<<<< HEAD
-        .def_property_readonly("seed", &UpdaterClusters<Shape>::getSeed)
     ;
-=======
-        .def_property("swap_move_ratio", &UpdaterClusters<Shape>::getSwapMoveRatio, &UpdaterClusters<Shape>::setSwapMoveRatio)
-        .def_property("swap_type_pair", &UpdaterClusters<Shape>::getSwapTypePairStr, &UpdaterClusters<Shape>::setSwapTypePairStr)
-        .def_property("delta_mu", &UpdaterClusters<Shape>::getDeltaMu, &UpdaterClusters<Shape>::setDeltaMu)
-        .def_property("instance", &UpdaterClusters<Shape>::getInstance, &UpdaterClusters<Shape>::setInstance)
-        ;
->>>>>>> 93356aa6
     }
 
 inline void export_hpmc_clusters_counters(pybind11::module &m)
