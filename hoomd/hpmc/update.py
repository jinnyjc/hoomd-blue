# Copyright (c) 2009-2019 The Regents of the University of Michigan
# This file is part of the HOOMD-blue project, released under the BSD 3-Clause License.

""" HPMC updaters.
"""

from . import _hpmc
from . import integrate
from hoomd import _hoomd
from hoomd.logging import log
from hoomd.update import _updater
from hoomd.data.parameterdicts import ParameterDict
import hoomd.data.typeconverter
from hoomd.operation import Updater
import hoomd


class BoxMC(_Updater):
    R""" Apply box updates to sample isobaric and related ensembles.

    Args:

        seed (int): random number seed for MC box changes
        betaP (float or :py:mod:`hoomd.variant`): :math:`\frac{p}{k_{\mathrm{B}}T}`. (units of inverse area in 2D or
                                                    inverse volume in 3D) Apply your chosen reduced pressure convention externally.
        trigger (int): Number of timesteps between box moves attempts.

    Attributes:
        volume (dict):
            Enable/disable isobaric volume moves and set parameters (scale the box lengths uniformly).
            The dictionary has the following keys:

            * ``weight`` (float) - relative weight of volume box moves relative to other box move types.
            * ``delta`` (float) - maximum change of the box area (2D) or volume (3D).

        ln_volume (dict):
            Enable/disable isobaric volume moves and set parameters (scale the box lengths uniformly with logarithmic increments).
            The dictionary has the following keys:

<<<<<<< HEAD
            * ``weight`` (float) - relative weight of **ln(V)** box moves relative to other box move types.
            * ``delta`` (float) - maximum change of **ln(V)** (where V is box area (2D) or volume (3D)).
=======
    Note:
        All *delta* and *weight* values for all move types default to 0.

    Example::

        mc = hpmc.integrate.sphere(seed=415236, d=0.3)
        boxMC = hpmc.update.boxmc(mc, betaP=1.0, seed=9876)
        boxMC.set_betap(2.0)
        boxMC.ln_volume(delta=0.01, weight=2.0)
        boxMC.length(delta=(0.1,0.1,0.1), weight=4.0)
        run(30) # perform approximately 10 volume moves and 20 length moves

    """

    def __init__(self, mc, betaP, seed):
        # initialize base class
        _updater.__init__(self);

        # Updater gets called at every timestep. Whether to perform a move is determined independently
        # according to frequency parameter.
        period = 1

        if not isinstance(mc, integrate.HPMCIntegrator):
            hoomd.context.current.device.cpp_msg.warning("update.boxmc: Must have a handle to an HPMC integrator.\n");
            return;

        self.betaP = hoomd.variant._setup_variant_input(betaP);

        self.seed = int(seed)

        # create the c++ mirror class
        self.cpp_updater = _hpmc.UpdaterBoxMC(hoomd.context.current.system_definition,
                                               mc.cpp_integrator,
                                               self.betaP.cpp_variant,
                                               1,
                                               self.seed,
                                               );
        self.setupUpdater(period);

        self.volume_delta = 0.0;
        self.volume_weight = 0.0;
        self.ln_volume_delta = 0.0;
        self.ln_volume_weight = 0.0;
        self.length_delta = [0.0, 0.0, 0.0];
        self.length_weight = 0.0;
        self.shear_delta = [0.0, 0.0, 0.0];
        self.shear_weight = 0.0;
        self.shear_reduce = 0.0;
        self.aspect_delta = 0.0;
        self.aspect_weight = 0.0;

        self.metadata_fields = ['betaP',
                                 'seed',
                                 'volume_delta',
                                 'volume_weight',
                                 'ln_volume_delta',
                                 'ln_volume_weight',
                                 'length_delta',
                                 'length_weight',
                                 'shear_delta',
                                 'shear_weight',
                                 'shear_reduce',
                                 'aspect_delta',
                                 'aspect_weight']

    def set_betap(self, betaP):
        R""" Update the pressure set point for Metropolis Monte Carlo volume updates.

        Args:
            betaP (float) or (:py:mod:`hoomd.variant`): :math:`\frac{p}{k_{\mathrm{B}}T}`. (units of inverse area in 2D or
                inverse volume in 3D) Apply your chosen reduced pressure convention
                externally.
        """
        self.betaP = hoomd.variant._setup_variant_input(betaP)
        self.cpp_updater.setP(self.betaP.cpp_variant)

    def volume(self, delta=None, weight=None):
        R""" Enable/disable isobaric volume move and set parameters.

        Args:
            delta (float): maximum change of the box area (2D) or volume (3D).
            weight (float): relative weight of this box move type relative to other box move types. 0 disables this move type.

        Sample the isobaric distribution of box volumes by rescaling the box.

        Note:
            When an argument is None, the value is left unchanged from its current state.

        Example::

            box_update.volume(delta=0.01)
            box_update.volume(delta=0.01, weight=2)
            box_update.volume(delta=0.01, weight=0.15)

        Returns:
            A :py:class:`dict` with the current values of *delta* and *weight*.

        """
        self.check_initialization();

        if weight is not None:
            self.volume_weight = float(weight)

        if delta is not None:
            self.volume_delta = float(delta)

        self.cpp_updater.volume(self.volume_delta, self.volume_weight);
        return {'delta': self.volume_delta, 'weight': self.volume_weight};
>>>>>>> d5d513db

        aspect (dict):
            Enable/disable isobaric aspect ratio moves and set parameters. The dictionary
            has the following keys:

            * ``weight`` (float) - relative weight of aspect box moves relative to other box move types.
            * ``delta`` (float) - maximum relative change of box aspect ratio.

        length (dict):
            Enable/disable isobaric box length moves and set parameters (change box lengths independently).
            The dictionary has the following keys:

            * ``weight`` (float) - maximum change of the box thickness for each pair of parallel planes
                     connected by the corresponding box edges. I.e. maximum change of HOOMD-blue box parameters Lx, Ly, Lz.
            * ``delta`` (list or tuple) -  maximum change of the box lengths Lx, Ly, Lz.

        shear (dict):
            Enable/disable isobaric box shear moves and set parameters. The dictionary
            has the following keys:

            * ``weight`` (float) - relative weight of shear box moves relative to other box move types.
            * ``delta`` (list or tuple) -  maximum change of the box tilt factor xy, xz, yz.
            * ``reduce`` (float) - Maximum number of lattice vectors of shear to allow before applying lattice reduction.
                     Shear of +/- 0.5 cannot be lattice reduced, so set to a value < 0.5 to disable (default 0)
                     Note that due to precision errors, lattice reduction may introduce small overlaps which can be
                     resolved, but which temporarily break detailed balance.

<<<<<<< HEAD
    Note:
=======
    def length(self, delta=None, weight=None):
        R""" Enable/disable isobaric box dimension move and set parameters.

        Args:
            delta (:py:class:`float` or :py:class:`tuple`): maximum change of the box thickness for each pair of parallel planes
                                               connected by the corresponding box edges. I.e. maximum change of
                                               HOOMD-blue box parameters Lx, Ly, Lz. A single float *x* is equivalent to
                                               (*x*, *x*, *x*).
            weight (float): relative weight of this box move type relative to other box move types. 0 disables this
                            move type.

        Sample the isobaric distribution of box dimensions by rescaling the plane-to-plane distance of box faces,
        Lx, Ly, Lz.

        Note:
            When an argument is None, the value is left unchanged from its current state.

        Example::

            box_update.length(delta=(0.01, 0.01, 0.0)) # 2D box changes
            box_update.length(delta=(0.01, 0.01, 0.01), weight=2)
            box_update.length(delta=0.01, weight=2)
            box_update.length(delta=(0.10, 0.01, 0.01), weight=0.15) # sample Lx more aggressively

        Returns:
            A :py:class:`dict` with the current values of *delta* and *weight*.

        """
        self.check_initialization();

        if weight is not None:
            self.length_weight = float(weight)

        if delta is not None:
            if isinstance(delta, float) or isinstance(delta, int):
                self.length_delta = [float(delta)] * 3
            else:
                self.length_delta = [ float(d) for d in delta ]

        self.cpp_updater.length(   self.length_delta[0], self.length_delta[1],
                                        self.length_delta[2], self.length_weight);
        return {'delta': self.length_delta, 'weight': self.length_weight};

    def shear(self,  delta=None, weight=None, reduce=None):
        R""" Enable/disable box shear moves and set parameters.

        Args:
            delta (tuple): maximum change of the box tilt factor xy, xz, yz.
            reduce (float): Maximum number of lattice vectors of shear to allow before applying lattice reduction.
                    Shear of +/- 0.5 cannot be lattice reduced, so set to a value < 0.5 to disable (default 0)
                    Note that due to precision errors, lattice reduction may introduce small overlaps which can be
                    resolved, but which temporarily break detailed balance.
            weight (float): relative weight of this box move type relative to other box move types. 0 disables this
                            move type.

        Sample the distribution of box shear by adjusting the HOOMD-blue tilt factor parameters xy, xz, and yz.

        Note:
            When an argument is None, the value is left unchanged from its current state.

        Example::

            box_update.shear(delta=(0.01, 0.00, 0.0)) # 2D box changes
            box_update.shear(delta=(0.01, 0.01, 0.01), weight=2)
            box_update.shear(delta=(0.10, 0.01, 0.01), weight=0.15) # sample xy more aggressively

        Returns:
            A :py:class:`dict` with the current values of *delta*, *weight*, and *reduce*.
>>>>>>> d5d513db

        One or more Monte Carlo move types may be applied to evolve the simulation box. By default,
        no moves are applied (all *delta* and *weight* values for all move types default to 0).

        Pressure inputs to update.BoxMC are defined as :math:`\beta P`. Conversions from a specific definition of reduced
        pressure :math:`P^*` are left for the user to perform.

    Examples::

        TODO: link to example notebooks

    """

    def __init__(self, seed, betaP, trigger=1):
        super().__init__(trigger)

        _default_dict = dict(weight=float(0), delta=float(0))
        param_dict = ParameterDict(seed=int(seed),
                                   volume=_default_dict,
                                   ln_volume=_default_dict,
                                   aspect=_default_dict,
                                   length=dict(weight=float(0), delta=[float(0)]*3),
                                   shear=dict(weight=float(0), delta=[float(0)]*3, reduce=float(0)),
                                   betaP=hoomd.variant.Variant)
        self._param_dict.update(param_dict)
        self.betaP = betaP

    def attach(self, simulation):
        integrator = simulation.operations.integrator
        if not isinstance(integrator, integrate._HPMCIntegrator):
            raise RuntimeError("The integrator must be a HPMC integrator.")

        if not integrator.is_attached:
            raise RuntimeError("Integrator is not attached yet.")
        self._cpp_obj = _hpmc.UpdaterBoxMC(simulation.state._cpp_sys_def,
                                           integrator._cpp_obj,
                                           self.betaP,
                                           int(self.seed));
        super().attach(simulation)


    @property
    def counter(self):
        R""" Get the number of accepted and rejected box moves.

        Returns:
            A counter object with volume, aspect, ln_volume and shear properties.
            Each property is a list of accepted moves and rejected moves since the
            last run.

        Note::
            if the updater is not attached None will be returned.
        """
        if not self.is_attached:
            return None
        else:
            return self._cpp_obj.getCounters(1)

    @log(flag="sequence")
    def volume_moves(self):
        R""" Get a tuple with the accepted and rejected volume and length moves.

        Returns:
            A tuple of (accepted moves, rejected moves) since the last run.
            Returns (0, 0) if not attached.
        """
        counter = self.counter
        if counter is None:
            return (0.0, 0.0)
        else:
            return counter.volume

    @log(flag="sequence")
    def ln_volume_moves(self):
        R""" Get a tuple with the accepted and rejected ln(V) moves.

        Returns:
            A tuple of (accepted moves, rejected moves) since the last run.
            Returns (0, 0) if not attached.
        """
        counter = self.counter
        if counter is None:
            return (0.0, 0.0)
        else:
            return counter.ln_volume

    @log(flag="sequence")
    def shear_moves(self):
        R""" Get a tuple with the accepted and rejected shear moves.

        Returns:
            A tuple of (accepted moves, rejected moves) since the last run.
            Returns (0, 0) if not attached.
        """
        counter = self.counter
        if counter is None:
            return (0.0, 0.0)
        else:
            return counter.shear

    @log(flag="sequence")
    def aspect_moves(self):
        R""" Get a tuple with the accepted and rejected aspect moves.

        Returns:
            A tuple of (accepted moves, rejected moves) since the last run.
            Returns (0, 0) if not attached.
        """
        counter = self.counter
        if counter is None:
            return (0.0, 0.0)
        else:
            return counter.aspect

class wall(_updater):
    R""" Apply wall updates with a user-provided python callback.

    Args:
        mc (:py:mod:`hoomd.hpmc.integrate`): MC integrator.
        walls (:py:class:`hoomd.hpmc.field.wall`): the wall class instance to be updated
        py_updater (`callable`): the python callback that performs the update moves. This must be a python method that is a function of the timestep of the simulation.
               It must actually update the :py:class:`hoomd.hpmc.field.wall`) managed object.
        move_probability (float): the probability with which an update move is attempted
        seed (int): the seed of the pseudo-random number generator that determines whether or not an update move is attempted
        period (int): the number of timesteps between update move attempt attempts
               Every *period* steps, a walls update move is tried with probability *move_probability*. This update move is provided by the *py_updater* callback.
               Then, update.wall only accepts an update move provided by the python callback if it maintains confinement conditions associated with all walls. Otherwise,
               it reverts back to a non-updated copy of the walls.

    Once initialized, the update provides the following log quantities that can be logged via ``hoomd.analyze.log``:

    * **hpmc_wall_acceptance_ratio** - the acceptance ratio for wall update moves

    Example::

        mc = hpmc.integrate.sphere(seed = 415236);
        ext_wall = hpmc.compute.wall(mc);
        ext_wall.add_sphere_wall(radius = 1.0, origin = [0, 0, 0], inside = True);
        def perturb(timestep):
          r = np.sqrt(ext_wall.get_sphere_wall_param(index = 0, param = "rsq"));
          ext_wall.set_sphere_wall(index = 0, radius = 1.5*r, origin = [0, 0, 0], inside = True);
        wall_updater = hpmc.update.wall(mc, ext_wall, perturb, move_probability = 0.5, seed = 27, period = 50);
        log = analyze.log(quantities=['hpmc_wall_acceptance_ratio'], period=100, filename='log.dat', overwrite=True);

    Example::

        mc = hpmc.integrate.sphere(seed = 415236);
        ext_wall = hpmc.compute.wall(mc);
        ext_wall.add_sphere_wall(radius = 1.0, origin = [0, 0, 0], inside = True);
        def perturb(timestep):
          r = np.sqrt(ext_wall.get_sphere_wall_param(index = 0, param = "rsq"));
          ext_wall.set_sphere_wall(index = 0, radius = 1.5*r, origin = [0, 0, 0], inside = True);
        wall_updater = hpmc.update.wall(mc, ext_wall, perturb, move_probability = 0.5, seed = 27, period = 50);

    """
    def __init__(self, mc, walls, py_updater, move_probability, seed, period=1):

        # initialize base class
        _updater.__init__(self);

        cls = None;
        if isinstance(mc, integrate.sphere):
            cls = _hpmc.UpdaterExternalFieldWallSphere;
        elif isinstance(mc, integrate.convex_polyhedron):
            cls = _hpmc.UpdaterExternalFieldWallConvexPolyhedron;
        elif isinstance(mc, integrate.convex_spheropolyhedron):
            cls = _hpmc.UpdaterExternalFieldWallSpheropolyhedron;
        else:
            hoomd.context.current.device.cpp_msg.error("update.wall: Unsupported integrator.\n");
            raise RuntimeError("Error initializing update.wall");

        self.cpp_updater = cls(hoomd.context.current.system_definition, mc.cpp_integrator, walls.cpp_compute, py_updater, move_probability, seed);
        self.setupUpdater(period);

    def get_accepted_count(self, mode=0):
        R""" Get the number of accepted wall update moves.

        Args:
            mode (int): specify the type of count to return. If mode!=0, return absolute quantities. If mode=0, return quantities relative to the start of the run.
                        DEFAULTS to 0.

        Returns:
           the number of accepted wall update moves

        Example::

            mc = hpmc.integrate.sphere(seed = 415236);
            ext_wall = hpmc.compute.wall(mc);
            ext_wall.add_sphere_wall(radius = 1.0, origin = [0, 0, 0], inside = True);
            def perturb(timestep):
              r = np.sqrt(ext_wall.get_sphere_wall_param(index = 0, param = "rsq"));
              ext_wall.set_sphere_wall(index = 0, radius = 1.5*r, origin = [0, 0, 0], inside = True);
            wall_updater = hpmc.update.wall(mc, ext_wall, perturb, move_probability = 0.5, seed = 27, period = 50);
            run(100);
            acc_count = wall_updater.get_accepted_count(mode = 0);
        """
        return self.cpp_updater.getAcceptedCount(mode);

    def get_total_count(self, mode=0):
        R""" Get the number of attempted wall update moves.

        Args:
            mode (int): specify the type of count to return. If mode!=0, return absolute quantities. If mode=0, return quantities relative to the start of the run.
                        DEFAULTS to 0.

        Returns:
           the number of attempted wall update moves

        Example::

            mc = hpmc.integrate.sphere(seed = 415236);
            ext_wall = hpmc.compute.wall(mc);
            ext_wall.add_sphere_wall(radius = 1.0, origin = [0, 0, 0], inside = True);
            def perturb(timestep):
              r = np.sqrt(ext_wall.get_sphere_wall_param(index = 0, param = "rsq"));
              ext_wall.set_sphere_wall(index = 0, radius = 1.5*r, origin = [0, 0, 0], inside = True);
            wall_updater = hpmc.update.wall(mc, ext_wall, perturb, move_probability = 0.5, seed = 27, period = 50);
            run(100);
            tot_count = wall_updater.get_total_count(mode = 0);

        """
        return self.cpp_updater.getTotalCount(mode);


class muvt(_updater):
    R""" Insert and remove particles in the muVT ensemble.

    Args:
        mc (:py:mod:`hoomd.hpmc.integrate`): MC integrator.
        seed (int): The seed of the pseudo-random number generator (Needs to be the same across partitions of the same Gibbs ensemble)
        period (int): Number of timesteps between histogram evaluations.
        transfer_types (list): List of type names that are being transferred from/to the reservoir or between boxes (if *None*, all types)
        ngibbs (int): The number of partitions to use in Gibbs ensemble simulations (if == 1, perform grand canonical muVT)

    The muVT (or grand-canonical) ensemble simulates a system at constant fugacity.

    Gibbs ensemble simulations are also supported, where particles and volume are swapped between two or more
    boxes.  Every box correspond to one MPI partition, and can therefore run on multiple ranks.
    See ``hoomd.comm`` and the --nrank command line option for how to split a MPI task into partitions.

    Note:
        Multiple Gibbs ensembles are also supported in a single parallel job, with the ngibbs option
        to update.muvt(), where the number of partitions can be a multiple of ngibbs.

    Example::

        mc = hpmc.integrate.sphere(seed=415236)
        update.muvt(mc=mc, period)

    """
    def __init__(self, mc, seed, period=1, transfer_types=None,ngibbs=1):

        if not isinstance(mc, integrate.HPMCIntegrator):
            hoomd.context.current.device.cpp_msg.warning("update.muvt: Must have a handle to an HPMC integrator.\n");
            return;

        self.mc = mc

        # initialize base class
        _updater.__init__(self);

        if ngibbs > 1:
            self.gibbs = True;
        else:
            self.gibbs = False;

        # get a list of types from the particle data
        ntypes = hoomd.context.current.system_definition.getParticleData().getNTypes();
        type_list = [];
        for i in range(0,ntypes):
            type_list.append(hoomd.context.current.system_definition.getParticleData().getNameByType(i));

        # by default, transfer all types
        if transfer_types is None:
            transfer_types = type_list

        cls = None;

        if isinstance(mc, integrate.sphere):
            cls = _hpmc.UpdaterMuVTSphere;
        elif isinstance(mc, integrate.convex_polygon):
            cls = _hpmc.UpdaterMuVTConvexPolygon;
        elif isinstance(mc, integrate.simple_polygon):
            cls = _hpmc.UpdaterMuVTSimplePolygon;
        elif isinstance(mc, integrate.convex_polyhedron):
            cls = _hpmc.UpdaterMuVTConvexPolyhedron;
        elif isinstance(mc, integrate.convex_spheropolyhedron):
            cls = _hpmc.UpdaterMuVTSpheropolyhedron;
        elif isinstance(mc, integrate.ellipsoid):
            cls = _hpmc.UpdaterMuVTEllipsoid;
        elif isinstance(mc, integrate.convex_spheropolygon):
            cls =_hpmc.UpdaterMuVTSpheropolygon;
        elif isinstance(mc, integrate.faceted_sphere):
            cls =_hpmc.UpdaterMuVTFacetedEllipsoid;
        elif isinstance(mc, integrate.sphere_union):
            cls = _hpmc.UpdaterMuVTSphereUnion;
        elif isinstance(mc, integrate.convex_spheropolyhedron_union):
            cls = _hpmc.UpdaterMuVTConvexPolyhedronUnion;
        elif isinstance(mc, integrate.faceted_ellipsoid_union):
            cls = _hpmc.UpdaterMuVTFacetedEllipsoidUnion;
        elif isinstance(mc, integrate.polyhedron):
            cls =_hpmc.UpdaterMuVTPolyhedron;
        else:
            hoomd.context.current.device.cpp_msg.error("update.muvt: Unsupported integrator.\n");
            raise RuntimeError("Error initializing update.muvt");

        self.cpp_updater = cls(hoomd.context.current.system_definition,
                               mc.cpp_integrator,
                               int(seed),
                               ngibbs);

        # register the muvt updater
        self.setupUpdater(period);

        # set the list of transferred types
        if not isinstance(transfer_types,list):
            hoomd.context.current.device.cpp_msg.error("update.muvt: Need list of types to transfer.\n");
            raise RuntimeError("Error initializing update.muvt");

        cpp_transfer_types = _hoomd.std_vector_uint();
        for t in transfer_types:
            if t not in type_list:
                hoomd.context.current.device.cpp_msg.error("Trying to transfer unknown type " + str(t) + "\n");
                raise RuntimeError("Error setting muVT parameters");
            else:
                type_id = hoomd.context.current.system_definition.getParticleData().getTypeByName(t);

            cpp_transfer_types.append(type_id)

        self.cpp_updater.setTransferTypes(cpp_transfer_types)

    def set_fugacity(self, type, fugacity):
        R""" Change muVT fugacities.

        Args:
            type (str): Particle type to set parameters for
            fugacity (float): Fugacity of this particle type (dimension of volume^-1)

        Example::

            muvt = hpmc.update.muvt(mc, period=10)
            muvt.set_fugacity(type='A', fugacity=1.23)
            variant = hoomd.variant.linear_interp(points=[(0,1e1), (1e5, 4.56)])
            muvt.set_fugacity(type='A', fugacity=variant)

        """
        self.check_initialization();

        if self.gibbs:
            raise RuntimeError("Gibbs ensemble does not support setting the fugacity.\n");

        # get a list of types from the particle data
        ntypes = hoomd.context.current.system_definition.getParticleData().getNTypes();
        type_list = [];
        for i in range(0,ntypes):
            type_list.append(hoomd.context.current.system_definition.getParticleData().getNameByType(i));

        if type not in type_list:
            hoomd.context.current.device.cpp_msg.error("Trying to set fugacity for unknown type " + str(type) + "\n");
            raise RuntimeError("Error setting muVT parameters");
        else:
            type_id = hoomd.context.current.system_definition.getParticleData().getTypeByName(type);

        fugacity_variant = hoomd.variant._setup_variant_input(fugacity);
        self.cpp_updater.setFugacity(type_id, fugacity_variant.cpp_variant);

    def set_params(self, dV=None, volume_move_probability=None, n_trial=None):
        R""" Set muVT parameters.

        Args:
            dV (float): (if set) Set volume rescaling factor (dimensionless)
            volume_move_probability (float): (if set) In the Gibbs ensemble, set the
                probability of volume moves (other moves are exchange/transfer moves).
            n_trial (int): (if set) Number of re-insertion attempts per depletant

        Example::

            muvt = hpmc.update.muvt(mc, period = 10)
            muvt.set_params(dV=0.1)
            muvt.set_params(n_trial=2)
            muvt.set_params(volume_move_probability=0.05)

        """
        self.check_initialization();

        if volume_move_probability is not None:
            if not self.gibbs:
                hoomd.context.current.device.cpp_msg.warning("Move ratio only used in Gibbs ensemble.\n");
            self.cpp_updater.setVolumeMoveProbability(float(volume_move_probability))

        if dV is not None:
            if not self.gibbs:
                hoomd.context.current.device.cpp_msg.warning("Parameter dV only available for Gibbs ensemble.\n");
            self.cpp_updater.setMaxVolumeRescale(float(dV))

        if n_trial is not None:
            self.cpp_updater.setNTrial(int(n_trial))


class remove_drift(_updater):
    R""" Remove the center of mass drift from a system restrained on a lattice.

    Args:
        mc (:py:mod:`hoomd.hpmc.integrate`): MC integrator.
        external_lattice (:py:class:`hoomd.hpmc.field.lattice_field`): lattice field where the lattice is defined.
        period (int): the period to call the updater

    The command hpmc.update.remove_drift sets up an updater that removes the center of mass
    drift of a system every period timesteps,

    Example::

        mc = hpmc.integrate.convex_polyhedron(seed=seed);
        mc.shape_param.set("A", vertices=verts)
        mc.set_params(d=0.005, a=0.005)
        lattice = hpmc.compute.lattice_field(mc=mc, position=fcc_lattice, k=1000.0);
        remove_drift = update.remove_drift(mc=mc, external_lattice=lattice, period=1000);

    """
    def __init__(self, mc, external_lattice, period=1):
        #initialize base class
        _updater.__init__(self);
        cls = None;
        if not hoomd.context.current.device.cpp_exec_conf.isCUDAEnabled():
            if isinstance(mc, integrate.sphere):
                cls = _hpmc.RemoveDriftUpdaterSphere;
            elif isinstance(mc, integrate.convex_polygon):
                cls = _hpmc.RemoveDriftUpdaterConvexPolygon;
            elif isinstance(mc, integrate.simple_polygon):
                cls = _hpmc.RemoveDriftUpdaterSimplePolygon;
            elif isinstance(mc, integrate.convex_polyhedron):
                cls = _hpmc.RemoveDriftUpdaterConvexPolyhedron;
            elif isinstance(mc, integrate.convex_spheropolyhedron):
                cls = _hpmc.RemoveDriftUpdaterSpheropolyhedron;
            elif isinstance(mc, integrate.ellipsoid):
                cls = _hpmc.RemoveDriftUpdaterEllipsoid;
            elif isinstance(mc, integrate.convex_spheropolygon):
                cls =_hpmc.RemoveDriftUpdaterSpheropolygon;
            elif isinstance(mc, integrate.faceted_sphere):
                cls =_hpmc.RemoveDriftUpdaterFacetedEllipsoid;
            elif isinstance(mc, integrate.polyhedron):
                cls =_hpmc.RemoveDriftUpdaterPolyhedron;
            elif isinstance(mc, integrate.sphinx):
                cls =_hpmc.RemoveDriftUpdaterSphinx;
            elif isinstance(mc, integrate.sphere_union):
                cls = _hpmc.RemoveDriftUpdaterSphereUnion;
            elif isinstance(mc, integrate.convex_spheropolyhedron_union):
                cls = _hpmc.RemoveDriftUpdaterConvexPolyhedronUnion;
            elif isinstance(mc, integrate.faceted_ellipsoid_union):
                cls = _hpmc.RemoveDriftUpdaterFacetedEllipsoidUnion;
            else:
                hoomd.context.current.device.cpp_msg.error("update.remove_drift: Unsupported integrator.\n");
                raise RuntimeError("Error initializing update.remove_drift");
        else:
            raise RuntimeError("update.remove_drift: Error! GPU not implemented.");

        self.cpp_updater = cls(hoomd.context.current.system_definition, external_lattice.cpp_compute, mc.cpp_integrator);
        self.setupUpdater(period);


class Clusters(Updater):
    """Apply geometric cluster algorithm (GCA) moves.

    Args:
        seed (int): Random number seed.
        swap_types (list[tuple[str, str]]): A pair of two types whose identities
            may be swapped.
        move_ratio (float): Set the ratio between pivot and reflection moves.
        flip_probability (float): Set the probability for transforming an
                                 individual cluster.
        swap_move_ratio (float): Set the ratio between type swap moves and
                                geometric moves.
        trigger (Trigger): Select the timesteps on which to perform cluster
            moves.

    The GCA as described in Liu and Lujten (2004),
    http://doi.org/10.1103/PhysRevLett.92.035504 is used for hard shape, patch
    interactions and depletants.

    With depletants, Clusters are defined by a simple distance cut-off
    criterion. Two particles belong to the same cluster if the circumspheres of
    the depletant-excluded volumes overlap.

    Supported moves include pivot moves (point reflection), line reflections
    (pi rotation around an axis), and type swaps.  Only the pivot move is
    rejection free. With anisotropic particles, the pivot move cannot be used
    because it would create a chiral mirror image of the particle, and only
    line reflections are employed. Line reflections are not rejection free
    because of periodic boundary conditions, as discussed in Sinkovits et al.
    (2012), http://doi.org/10.1063/1.3694271.

    The type swap move works between two types of spherical particles and
    exchanges their identities.

    .. rubric:: Threading

    The `Clusters` updater support threaded execution on multiple CPU cores.

    Attributes:
        seed (int): Random number seed.
        swap_types (list): A pair of two types whose identities may be swapped.
        move_ratio (float): Set the ratio between pivot and reflection moves.
        flip_probability (float): Set the probability for transforming an
                                 individual cluster.
        swap_move_ratio (float): Set the ratio between type swap moves and
                                geometric moves.
        trigger (Trigger): Select the timesteps on which to perform cluster
            moves.
    """

    def __init__(self, seed, swap_types, move_ratio=0.5,
                 flip_probability=0.5, swap_move_ratio=0.5, trigger=1):
        super().__init__(trigger)
        try:
            if len(swap_types) != 2 and len(swap_types) != 0:
                raise ValueError
        except (TypeError, ValueError):
            raise ValueError("swap_types must be an iterable of length "
                             "2 or 0.")

        param_dict = ParameterDict(seed=int(seed),
                                   swap_types=list(swap_types),
                                   move_ratio=float(move_ratio),
                                   flip_probability=float(flip_probability),
                                   swap_move_ratio=float(swap_move_ratio))
        self._param_dict.update(param_dict)

    def _attach(self):
        integrator = self._simulation.operations.integrator
        if not isinstance(integrator, integrate.HPMCIntegrator):
            raise RuntimeError("The integrator must be a HPMC integrator.")

        integrator_pairs = [
                (integrate.Sphere,
                    _hpmc.UpdaterClustersSphere),
                (integrate.convex_polygon,
                    _hpmc.UpdaterClustersConvexPolygon),
                (integrate.simple_polygon,
                    _hpmc.UpdaterClustersConvexPolygon),
                (integrate.convex_polyhedron,
                    _hpmc.UpdaterClustersConvexPolyhedron),
                (integrate.convex_spheropolyhedron,
                    _hpmc.UpdaterClustersSpheropolyhedron),
                (integrate.ellipsoid,
                    _hpmc.UpdaterClustersEllipsoid),
                (integrate.convex_spheropolygon,
                    _hpmc.UpdaterClustersSpheropolygon),
                (integrate.faceted_sphere,
                    _hpmc.UpdaterClustersFacetedEllipsoid),
                (integrate.sphere_union,
                    _hpmc.UpdaterClustersSphereUnion),
                (integrate.convex_spheropolyhedron_union,
                    _hpmc.UpdaterClustersConvexPolyhedronUnion),
                (integrate.faceted_ellipsoid_union,
                    _hpmc.UpdaterClustersFacetedEllipsoidUnion),
                (integrate.polyhedron,
                    _hpmc.UpdaterClustersPolyhedron),
                (integrate.sphinx,
                    _hpmc.UpdaterClustersSphinx)
                ]

        cpp_cls = None
        for python_integrator, cpp_updater in integrator_pairs:
            if isinstance(integrator, python_integrator):
                cpp_cls = cpp_updater
        if cpp_cls is None:
            raise RuntimeError("Unsupported integrator.\n")

        if not integrator._attached:
            raise RuntimeError("Integrator is not attached yet.")
        self._cpp_obj = cpp_cls(self._simulation.state._cpp_sys_def,
                                integrator._cpp_obj,
                                int(self.seed))
        super()._attach()

    @property
    def counter(self):
        """Get the number of accepted and rejected cluster moves.

        Returns:
            A counter object with pivot, reflection, and swap properties. Each
            property is a list of accepted moves and rejected moves since the
            last run.

        Note:
            `None` when the simulation run has not started.
        """
        if not self._attached:
            return None
        else:
            return self._cpp_obj.getCounters(1)

    @log(flag='sequence')
    def pivot_moves(self):
        """tuple[int, int]: Number of accepted and rejected pivot moves.

        Returns:
            A tuple of (accepted moves, rejected moves) since the last run.
        """
        counter = self.counter
        if counter is None:
            return (0, 0)
        else:
            return counter.pivot

    @log(flag='sequence')
    def reflection_moves(self):
        """tuple[int, int]: Number of accepted and rejected reflection moves.

        Returns:
            A tuple of (accepted moves, rejected moves) since the last run.
        """
        counter = self.counter
        if counter is None:
            return (0, 0)
        else:
            return counter.reflection

    @log(flag='sequence')
    def swap_moves(self):
        """tuple[int, int]: Number of accepted and rejected swap moves.

        Returns:
            A tuple of (accepted moves, rejected moves) since the last run.
        """
        counter = self.counter
        if counter is None:
            return (0, 0)
        else:
            return counter.swap

class QuickCompress(Updater):
    """Quickly compress a hard particle system to a target box.

    Args:
        trigger (Trigger): Update the box dimensions on triggered time steps.

        seed (int): Random number seed.

        target_box (Box): Dimensions of the target box.

        max_overlaps_per_particle (float): The maximum number of overlaps to
            allow per particle (may be less than 1 - e.g.
            up to 250 overlaps would be allowed when in a system of 1000
            particles when max_overlaps_per_particle=0.25).

        min_scale (float): The minimum scale factor to apply to box dimensions.

    Use `QuickCompress` in conjunction with an HPMC integrator to scale the
    system to a target box size. `QuickCompress` can typically compress dilute
    systems to near random close packing densities in tens of thousands of time
    steps.

    It operates by making small changes toward the `target_box`: ``L_new = scale
    * L_current`` for each box parameter (where the smallest value of `scale` is
    `min_scale`) and then scaling the particle positions into the new box. If
    there are more than ``max_overlaps_per_particle * N_particles`` hard
    particle overlaps in the system, the box move is rejected. Otherwise, the
    small number of overlaps remain. `QuickCompress` then waits until local MC
    trial moves provided by the HPMC integrator remove all overlaps before it
    makes another box change.

    Note:
        The target box size may be larger or smaller than the current system
        box, and also may have different tilt factors. When the target box
        parameter is larger than the current, it scales by ``L_new = 1/scale *
        L_current``

    Tip:
        Use the `hoomd.hpmc.tune.MoveSizeTuner` in conjunction with
        `QuickCompress` to adjust the move sizes to maintain a constant
        acceptance ratio as the density of the system increases.

    Attributes:
        trigger (Trigger): Update the box dimensions on triggered time steps.

        seed (int): Random number seed.

        target_box (Box): Dimensions of the target box.

        max_overlaps_per_particle (float): The maximum number of overlaps to
            allow per particle (may be less than 1 - e.g.
            up to 250 overlaps would be allowed when in a system of 1000
            particles when max_overlaps_per_particle=0.25).

        min_scale (float): The minimum scale factor to apply to box dimensions.
    """

    def __init__(self,
                 trigger,
                 target_box,
                 seed,
                 max_overlaps_per_particle=0.25,
                 min_scale=0.99):
        super().__init__(trigger)

        param_dict = ParameterDict(
            seed=int,
            max_overlaps_per_particle=float,
            min_scale=float,
            target_box=hoomd.data.typeconverter.OnlyType(
                hoomd.Box,
                preprocess=hoomd.data.typeconverter.box_preprocessing))
        param_dict['seed'] = seed
        param_dict['max_overlaps_per_particle'] = max_overlaps_per_particle
        param_dict['min_scale'] = min_scale
        param_dict['target_box'] = target_box

        self._param_dict.update(param_dict)

    def _attach(self):
        integrator = self._simulation.operations.integrator
        if not isinstance(integrator, integrate.HPMCIntegrator):
            raise RuntimeError("The integrator must be a HPMC integrator.")

        if not integrator._attached:
            raise RuntimeError("Integrator is not attached yet.")

        self._cpp_obj = _hpmc.UpdaterQuickCompress(
            self._simulation.state._cpp_sys_def, integrator._cpp_obj,
            self.max_overlaps_per_particle, self.min_scale, self.target_box,
            self.seed)
        super()._attach()

    @property
    def complete(self):
        """True when the operation is complete.

        `Simulation.run` stops the running whenever any operation in the
        `Simulation` is complete.
        """
        if not self._attached:
            return False

        return self._cpp_obj.isComplete()<|MERGE_RESOLUTION|>--- conflicted
+++ resolved
@@ -37,119 +37,8 @@
             Enable/disable isobaric volume moves and set parameters (scale the box lengths uniformly with logarithmic increments).
             The dictionary has the following keys:
 
-<<<<<<< HEAD
             * ``weight`` (float) - relative weight of **ln(V)** box moves relative to other box move types.
             * ``delta`` (float) - maximum change of **ln(V)** (where V is box area (2D) or volume (3D)).
-=======
-    Note:
-        All *delta* and *weight* values for all move types default to 0.
-
-    Example::
-
-        mc = hpmc.integrate.sphere(seed=415236, d=0.3)
-        boxMC = hpmc.update.boxmc(mc, betaP=1.0, seed=9876)
-        boxMC.set_betap(2.0)
-        boxMC.ln_volume(delta=0.01, weight=2.0)
-        boxMC.length(delta=(0.1,0.1,0.1), weight=4.0)
-        run(30) # perform approximately 10 volume moves and 20 length moves
-
-    """
-
-    def __init__(self, mc, betaP, seed):
-        # initialize base class
-        _updater.__init__(self);
-
-        # Updater gets called at every timestep. Whether to perform a move is determined independently
-        # according to frequency parameter.
-        period = 1
-
-        if not isinstance(mc, integrate.HPMCIntegrator):
-            hoomd.context.current.device.cpp_msg.warning("update.boxmc: Must have a handle to an HPMC integrator.\n");
-            return;
-
-        self.betaP = hoomd.variant._setup_variant_input(betaP);
-
-        self.seed = int(seed)
-
-        # create the c++ mirror class
-        self.cpp_updater = _hpmc.UpdaterBoxMC(hoomd.context.current.system_definition,
-                                               mc.cpp_integrator,
-                                               self.betaP.cpp_variant,
-                                               1,
-                                               self.seed,
-                                               );
-        self.setupUpdater(period);
-
-        self.volume_delta = 0.0;
-        self.volume_weight = 0.0;
-        self.ln_volume_delta = 0.0;
-        self.ln_volume_weight = 0.0;
-        self.length_delta = [0.0, 0.0, 0.0];
-        self.length_weight = 0.0;
-        self.shear_delta = [0.0, 0.0, 0.0];
-        self.shear_weight = 0.0;
-        self.shear_reduce = 0.0;
-        self.aspect_delta = 0.0;
-        self.aspect_weight = 0.0;
-
-        self.metadata_fields = ['betaP',
-                                 'seed',
-                                 'volume_delta',
-                                 'volume_weight',
-                                 'ln_volume_delta',
-                                 'ln_volume_weight',
-                                 'length_delta',
-                                 'length_weight',
-                                 'shear_delta',
-                                 'shear_weight',
-                                 'shear_reduce',
-                                 'aspect_delta',
-                                 'aspect_weight']
-
-    def set_betap(self, betaP):
-        R""" Update the pressure set point for Metropolis Monte Carlo volume updates.
-
-        Args:
-            betaP (float) or (:py:mod:`hoomd.variant`): :math:`\frac{p}{k_{\mathrm{B}}T}`. (units of inverse area in 2D or
-                inverse volume in 3D) Apply your chosen reduced pressure convention
-                externally.
-        """
-        self.betaP = hoomd.variant._setup_variant_input(betaP)
-        self.cpp_updater.setP(self.betaP.cpp_variant)
-
-    def volume(self, delta=None, weight=None):
-        R""" Enable/disable isobaric volume move and set parameters.
-
-        Args:
-            delta (float): maximum change of the box area (2D) or volume (3D).
-            weight (float): relative weight of this box move type relative to other box move types. 0 disables this move type.
-
-        Sample the isobaric distribution of box volumes by rescaling the box.
-
-        Note:
-            When an argument is None, the value is left unchanged from its current state.
-
-        Example::
-
-            box_update.volume(delta=0.01)
-            box_update.volume(delta=0.01, weight=2)
-            box_update.volume(delta=0.01, weight=0.15)
-
-        Returns:
-            A :py:class:`dict` with the current values of *delta* and *weight*.
-
-        """
-        self.check_initialization();
-
-        if weight is not None:
-            self.volume_weight = float(weight)
-
-        if delta is not None:
-            self.volume_delta = float(delta)
-
-        self.cpp_updater.volume(self.volume_delta, self.volume_weight);
-        return {'delta': self.volume_delta, 'weight': self.volume_weight};
->>>>>>> d5d513db
 
         aspect (dict):
             Enable/disable isobaric aspect ratio moves and set parameters. The dictionary
@@ -177,78 +66,7 @@
                      Note that due to precision errors, lattice reduction may introduce small overlaps which can be
                      resolved, but which temporarily break detailed balance.
 
-<<<<<<< HEAD
     Note:
-=======
-    def length(self, delta=None, weight=None):
-        R""" Enable/disable isobaric box dimension move and set parameters.
-
-        Args:
-            delta (:py:class:`float` or :py:class:`tuple`): maximum change of the box thickness for each pair of parallel planes
-                                               connected by the corresponding box edges. I.e. maximum change of
-                                               HOOMD-blue box parameters Lx, Ly, Lz. A single float *x* is equivalent to
-                                               (*x*, *x*, *x*).
-            weight (float): relative weight of this box move type relative to other box move types. 0 disables this
-                            move type.
-
-        Sample the isobaric distribution of box dimensions by rescaling the plane-to-plane distance of box faces,
-        Lx, Ly, Lz.
-
-        Note:
-            When an argument is None, the value is left unchanged from its current state.
-
-        Example::
-
-            box_update.length(delta=(0.01, 0.01, 0.0)) # 2D box changes
-            box_update.length(delta=(0.01, 0.01, 0.01), weight=2)
-            box_update.length(delta=0.01, weight=2)
-            box_update.length(delta=(0.10, 0.01, 0.01), weight=0.15) # sample Lx more aggressively
-
-        Returns:
-            A :py:class:`dict` with the current values of *delta* and *weight*.
-
-        """
-        self.check_initialization();
-
-        if weight is not None:
-            self.length_weight = float(weight)
-
-        if delta is not None:
-            if isinstance(delta, float) or isinstance(delta, int):
-                self.length_delta = [float(delta)] * 3
-            else:
-                self.length_delta = [ float(d) for d in delta ]
-
-        self.cpp_updater.length(   self.length_delta[0], self.length_delta[1],
-                                        self.length_delta[2], self.length_weight);
-        return {'delta': self.length_delta, 'weight': self.length_weight};
-
-    def shear(self,  delta=None, weight=None, reduce=None):
-        R""" Enable/disable box shear moves and set parameters.
-
-        Args:
-            delta (tuple): maximum change of the box tilt factor xy, xz, yz.
-            reduce (float): Maximum number of lattice vectors of shear to allow before applying lattice reduction.
-                    Shear of +/- 0.5 cannot be lattice reduced, so set to a value < 0.5 to disable (default 0)
-                    Note that due to precision errors, lattice reduction may introduce small overlaps which can be
-                    resolved, but which temporarily break detailed balance.
-            weight (float): relative weight of this box move type relative to other box move types. 0 disables this
-                            move type.
-
-        Sample the distribution of box shear by adjusting the HOOMD-blue tilt factor parameters xy, xz, and yz.
-
-        Note:
-            When an argument is None, the value is left unchanged from its current state.
-
-        Example::
-
-            box_update.shear(delta=(0.01, 0.00, 0.0)) # 2D box changes
-            box_update.shear(delta=(0.01, 0.01, 0.01), weight=2)
-            box_update.shear(delta=(0.10, 0.01, 0.01), weight=0.15) # sample xy more aggressively
-
-        Returns:
-            A :py:class:`dict` with the current values of *delta*, *weight*, and *reduce*.
->>>>>>> d5d513db
 
         One or more Monte Carlo move types may be applied to evolve the simulation box. By default,
         no moves are applied (all *delta* and *weight* values for all move types default to 0).
