#ifndef _PATCH_ENERGY_JIT_H_
#define _PATCH_ENERGY_JIT_H_

#include "hoomd/ExecutionConfiguration.h"
#include "hoomd/HOOMDMath.h"
#include "hoomd/VectorMath.h"
#include "hoomd/hpmc/IntegratorHPMC.h"
#include "hoomd/managed_allocator.h"

#include "EvalFactory.h"

#include <pybind11/numpy.h>

namespace hoomd
    {
namespace hpmc
    {
//! Evaluate patch energies via runtime generated code
/*! This class enables the widest possible use-cases of patch energies in HPMC with low energy
   barriers for users to add custom interactions that execute with high performance. It provides a
   generic interface for returning the energy of interaction between a pair of particles. The actual
   computation is performed by code that is loaded and compiled at run time using LLVM.

    The user provides C++ code containing a function 'eval' with the defined function signature.
   On construction, this class uses the LLVM library to compile that to machine code and
   obtain a function pointer to call.

    This is the first use of LLVM in HOOMD and it is experimental. As additional areas are
   identified as useful applications of LLVM, we will want to factor out some of the comment
   elements of this code into a generic LLVM module class. (i.e. handle broadcasting the string and
   compiling it in one place, with specific implementations requesting the function pointers they
   need).

    LLVM execution is managed with the KaleidoscopeJIT class in m_JIT. On construction, the LLVM
   module is loaded and compiled. KaleidoscopeJIT handles construction of C++ static members,
   etc.... When m_JIT is deleted, all of the compiled code and memory used in the module is deleted.
   KaleidoscopeJIT takes care of destructing C++ static members inside the module.

    LLVM JIT is capable of calling any function in the hosts address space. PatchEnergyJIT does not
   take advantage of that, limiting the user to a very specific API for computing the energy between
   a pair of particles.
*/
class PYBIND11_EXPORT PatchEnergyJIT : public hpmc::PatchEnergy
    {
    public:
    //! Constructor
    PatchEnergyJIT(std::shared_ptr<SystemDefinition> sysdef,
                   std::shared_ptr<ExecutionConfiguration> exec_conf,
                   const std::string& cpu_code,
                   const std::vector<std::string>& compiler_args,
                   Scalar r_cut,
                   pybind11::array_t<float> param_array,
                   bool is_union = false);

    //! Get the maximum r_ij radius beyond which energies are always 0
    virtual Scalar getRCut()
        {
        return m_r_cut_isotropic;
        }
    //
    //! Set the maximum r_ij radius beyond which energies are always 0
    void setRCut(Scalar r_cut)
        {
        m_r_cut_isotropic = r_cut;
        }

    //! Get the maximum r_ij radius beyond which energies are always 0
    virtual inline Scalar getAdditiveCutoff(unsigned int type)
        {
        // this potential corresponds to a point particle
        return 0.0;
        }

    //! evaluate the energy of the patch interaction
    /*! \param r_ij Vector pointing from particle i to j
        \param type_i Integer type index of particle i
        \param d_i Diameter of particle i
        \param charge_i Charge of particle i
        \param q_i Orientation quaternion of particle i
        \param type_j Integer type index of particle j
        \param q_j Orientation quaternion of particle j
        \param d_j Diameter of particle j
        \param charge_j Charge of particle j
        \returns Energy of the patch interaction.
    */
    virtual float energy(const vec3<float>& r_ij,
                         unsigned int type_i,
                         const quat<float>& q_i,
                         float d_i,
                         float charge_i,
                         unsigned int type_j,
                         const quat<float>& q_j,
                         float d_j,
                         float charge_j)
        {
        return m_eval(r_ij, type_i, q_i, d_i, charge_i, type_j, q_j, d_j, charge_j);
        }

    static pybind11::object getParamArray(pybind11::object self)
        {
        auto self_cpp = self.cast<PatchEnergyJIT*>();
        return pybind11::array(self_cpp->m_param_array.size(),
                               self_cpp->m_factory->getAlphaArray(),
                               self);
        }

    protected:
    std::shared_ptr<ExecutionConfiguration> m_exec_conf; //!< The execution configuration
    //! function pointer signature
    typedef float (*EvalFnPtr)(const vec3<float>& r_ij,
                               unsigned int type_i,
                               const quat<float>& q_i,
                               float,
                               float,
                               unsigned int type_j,
                               const quat<float>& q_j,
                               float,
                               float);
    Scalar m_r_cut_isotropic;               //!< Cutoff radius
    std::shared_ptr<EvalFactory> m_factory; //!< The factory for the evaluator function
    EvalFactory::EvalFnPtr m_eval;          //!< Pointer to evaluator function inside the JIT module
<<<<<<< HEAD
    std::vector<float, hoomd::detail::managed_allocator<float>>
        m_param_array;      //!< Array containing adjustable parameters
    std::string m_cpu_code; //!< the C++ code
=======
    std::vector<float, managed_allocator<float>>
        m_param_array; //!< Array containing adjustable parameters
    const bool m_is_union;
>>>>>>> c9b5f7b3
    };

namespace detail
    {
//! Exports the PatchEnergyJIT class to python
void export_PatchEnergyJIT(pybind11::module& m);

    } // end namespace detail
    } // end namespace hpmc
    } // end namespace hoomd

#endif // _PATCH_ENERGY_JIT_H_<|MERGE_RESOLUTION|>--- conflicted
+++ resolved
@@ -119,15 +119,9 @@
     Scalar m_r_cut_isotropic;               //!< Cutoff radius
     std::shared_ptr<EvalFactory> m_factory; //!< The factory for the evaluator function
     EvalFactory::EvalFnPtr m_eval;          //!< Pointer to evaluator function inside the JIT module
-<<<<<<< HEAD
     std::vector<float, hoomd::detail::managed_allocator<float>>
-        m_param_array;      //!< Array containing adjustable parameters
-    std::string m_cpu_code; //!< the C++ code
-=======
-    std::vector<float, managed_allocator<float>>
         m_param_array; //!< Array containing adjustable parameters
     const bool m_is_union;
->>>>>>> c9b5f7b3
     };
 
 namespace detail
