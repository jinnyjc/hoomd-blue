--- conflicted
+++ resolved
@@ -54,11 +54,7 @@
     export_ExternalFieldJIT<ShapeFacetedEllipsoid>(m, "ExternalFieldJITFacetedEllipsoid");
     export_ExternalFieldJIT<ShapeSphinx>(m, "ExternalFieldJITSphinx");
 
-<<<<<<< HEAD
-    #ifdef ENABLE_HIP
-=======
     #if defined(ENABLE_HIP) && defined(__HIP_PLATFORM_NVCC__)
->>>>>>> d5d513db
     m.attr("__cuda_devrt_library_path__") = std::string(CUDA_DEVRT_LIBRARY_PATH);
     m.attr("__cuda_include_path__") = std::string(CUDA_INCLUDE_PATH);
     m.attr("__cuda_compute_archs__") = std::string(CUDA_COMPUTE_ARCHS);
