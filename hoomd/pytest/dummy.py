--- conflicted
+++ resolved
@@ -65,13 +65,8 @@
 
     This is for testing purposes.
     '''
-<<<<<<< HEAD
     def _attach(self, simulation):
-        self._cpp_obj = "cpp obj"
-=======
-    def attach(self, simulation):
         self._cpp_obj = DummyCppObj()
->>>>>>> 4f38a944
 
 
 class DummyTriggeredOp(_TriggeredOperation):
