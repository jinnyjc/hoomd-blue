--- conflicted
+++ resolved
@@ -198,18 +198,11 @@
         print
         # initialize a two particle system in a triclinic box
         snap = data.make_snapshot(N=1, particle_types=[u'A'], box = data.boxdim(L=10))
-<<<<<<< HEAD
-        snap.particles.position[0] = (0,0,0)
-        snap.particles.orientation[0] = (1,0,0,0)
-        snap.particles.charge[0] = 0
-        snap.particles.moment_inertia[0] = (1,1,1)
-=======
         if comm.get_rank() == 0:
             snap.particles.position[0] = (0,0,0)
             snap.particles.orientation[0] = (1,0,0,0)
             snap.particles.charge[0] = 0
             snap.particles.moment_inertia[0] = (1,1,1)
->>>>>>> cb69d78d
 
         self.s = init.read_snapshot(snap);
 
