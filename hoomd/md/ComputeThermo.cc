// Copyright (c) 2009-2021 The Regents of the University of Michigan
// This file is part of the HOOMD-blue project, released under the BSD 3-Clause License.

// Maintainer: joaander

/*! \file ComputeThermo.cc
    \brief Contains code for the ComputeThermo class
*/

#include "ComputeThermo.h"
#include "hoomd/VectorMath.h"

#ifdef ENABLE_MPI
#include "hoomd/Communicator.h"
#include "hoomd/HOOMDMPI.h"
#endif

namespace py = pybind11;

#include <iostream>
using namespace std;

/*! \param sysdef System for which to compute thermodynamic properties
    \param group Subset of the system over which properties are calculated
*/
ComputeThermo::ComputeThermo(std::shared_ptr<SystemDefinition> sysdef,
                             std::shared_ptr<ParticleGroup> group)
    : Compute(sysdef), m_group(group)
    {
    m_exec_conf->msg->notice(5) << "Constructing ComputeThermo" << endl;

    assert(m_pdata);
    GlobalArray<Scalar> properties(thermo_index::num_quantities, m_exec_conf);
    m_properties.swap(properties);
    TAG_ALLOCATION(m_properties);

#if defined(ENABLE_HIP) && defined(__HIP_PLATFORM_NVCC__)
    if (m_exec_conf->isCUDAEnabled() && m_exec_conf->allConcurrentManagedAccess())
        {
        // store in host memory for faster access from CPU
        cudaMemAdvise(m_properties.get(),
                      m_properties.getNumElements() * sizeof(Scalar),
                      cudaMemAdviseSetPreferredLocation,
                      cudaCpuDeviceId);
        CHECK_CUDA_ERROR();
        }
#endif

    m_computed_flags.reset();

#ifdef ENABLE_MPI
    m_properties_reduced = true;
#endif
    }

ComputeThermo::~ComputeThermo()
    {
    m_exec_conf->msg->notice(5) << "Destroying ComputeThermo" << endl;
    }

/*! Calls computeProperties if the properties need updating
    \param timestep Current time step of the simulation
*/
void ComputeThermo::compute(uint64_t timestep)
    {
    Compute::compute(timestep);
    if (shouldCompute(timestep))
        {
        computeProperties();
        m_computed_flags = m_pdata->getFlags();
        }
    }

/*! Computes all thermodynamic properties of the system in one fell swoop.
 */
void ComputeThermo::computeProperties()
    {
    // just drop out if the group is an empty group
    if (m_group->getNumMembersGlobal() == 0)
        return;

    unsigned int group_size = m_group->getNumMembers();

    if (m_prof)
        m_prof->push("Thermo");

    assert(m_pdata);

    // access the particle data
    ArrayHandle<Scalar4> h_vel(m_pdata->getVelocities(), access_location::host, access_mode::read);
    ArrayHandle<unsigned int> h_body(m_pdata->getBodies(),
                                     access_location::host,
                                     access_mode::read);
    ArrayHandle<unsigned int> h_tag(m_pdata->getTags(), access_location::host, access_mode::read);

    // access the net force, pe, and virial
    const GlobalArray<Scalar4>& net_force = m_pdata->getNetForce();
    const GlobalArray<Scalar>& net_virial = m_pdata->getNetVirial();
    ArrayHandle<Scalar4> h_net_force(net_force, access_location::host, access_mode::read);
    ArrayHandle<Scalar> h_net_virial(net_virial, access_location::host, access_mode::read);

    // total kinetic energy
    double ke_trans_total = 0.0;

    PDataFlags flags = m_pdata->getFlags();

    double pressure_kinetic_xx = 0.0;
    double pressure_kinetic_xy = 0.0;
    double pressure_kinetic_xz = 0.0;
    double pressure_kinetic_yy = 0.0;
    double pressure_kinetic_yz = 0.0;
    double pressure_kinetic_zz = 0.0;

    if (flags[pdata_flag::pressure_tensor])
        {
        // Calculate kinetic part of pressure tensor
        for (unsigned int group_idx = 0; group_idx < group_size; group_idx++)
            {
            unsigned int j = m_group->getMemberIndex(group_idx);
            // ignore rigid body constituent particles in the sum
            if (h_body.data[j] >= MIN_FLOPPY || h_body.data[j] == h_tag.data[j])
                {
                double mass = h_vel.data[j].w;
                pressure_kinetic_xx += mass * ((double)h_vel.data[j].x * (double)h_vel.data[j].x);
                pressure_kinetic_xy += mass * ((double)h_vel.data[j].x * (double)h_vel.data[j].y);
                pressure_kinetic_xz += mass * ((double)h_vel.data[j].x * (double)h_vel.data[j].z);
                pressure_kinetic_yy += mass * ((double)h_vel.data[j].y * (double)h_vel.data[j].y);
                pressure_kinetic_yz += mass * ((double)h_vel.data[j].y * (double)h_vel.data[j].z);
                pressure_kinetic_zz += mass * ((double)h_vel.data[j].z * (double)h_vel.data[j].z);
                }
            }
        // kinetic energy = 1/2 trace of kinetic part of pressure tensor
        ke_trans_total
            = Scalar(0.5) * (pressure_kinetic_xx + pressure_kinetic_yy + pressure_kinetic_zz);
        }
    else
        {
        // total kinetic energy
        for (unsigned int group_idx = 0; group_idx < group_size; group_idx++)
            {
            unsigned int j = m_group->getMemberIndex(group_idx);
            // ignore rigid body constituent particles in the sum
            if (h_body.data[j] >= MIN_FLOPPY || h_body.data[j] == h_tag.data[j])
                {
                ke_trans_total += (double)h_vel.data[j].w
                                  * ((double)h_vel.data[j].x * (double)h_vel.data[j].x
                                     + (double)h_vel.data[j].y * (double)h_vel.data[j].y
                                     + (double)h_vel.data[j].z * (double)h_vel.data[j].z);
                }
            }

        ke_trans_total *= Scalar(0.5);
        }

    // total rotational kinetic energy
    double ke_rot_total = 0.0;

    if (flags[pdata_flag::rotational_kinetic_energy])
        {
        // Calculate rotational part of kinetic energy
        ArrayHandle<Scalar4> h_orientation(m_pdata->getOrientationArray(),
                                           access_location::host,
                                           access_mode::read);
        ArrayHandle<Scalar4> h_angmom(m_pdata->getAngularMomentumArray(),
                                      access_location::host,
                                      access_mode::read);
        ArrayHandle<Scalar3> h_inertia(m_pdata->getMomentsOfInertiaArray(),
                                       access_location::host,
                                       access_mode::read);

        for (unsigned int group_idx = 0; group_idx < group_size; group_idx++)
            {
            unsigned int j = m_group->getMemberIndex(group_idx);
            // ignore rigid body constituent particles in the sum
            if (h_body.data[j] >= MIN_FLOPPY || h_body.data[j] == h_tag.data[j])
                {
                Scalar3 I = h_inertia.data[j];
                quat<Scalar> q(h_orientation.data[j]);
                quat<Scalar> p(h_angmom.data[j]);
                quat<Scalar> s(Scalar(0.5) * conj(q) * p);

                // only if the moment of inertia along one principal axis is non-zero, that axis
                // carries angular momentum
                if (I.x >= EPSILON)
                    {
                    ke_rot_total += s.v.x * s.v.x / I.x;
                    }
                if (I.y >= EPSILON)
                    {
                    ke_rot_total += s.v.y * s.v.y / I.y;
                    }
                if (I.z >= EPSILON)
                    {
                    ke_rot_total += s.v.z * s.v.z / I.z;
                    }
                }
            }

        ke_rot_total /= Scalar(2.0);
        }

    // total potential energy
    double pe_total = 0.0;
    for (unsigned int group_idx = 0; group_idx < group_size; group_idx++)
        {
        unsigned int j = m_group->getMemberIndex(group_idx);

        // ignore rigid body constituent particles in the sum
        if (h_body.data[j] >= MIN_FLOPPY || h_body.data[j] == h_tag.data[j])
            {
            pe_total += (double)h_net_force.data[j].w;
            }
        }

    pe_total += m_pdata->getExternalEnergy();

    double W = 0.0;
    double virial_xx = m_pdata->getExternalVirial(0);
    double virial_xy = m_pdata->getExternalVirial(1);
    double virial_xz = m_pdata->getExternalVirial(2);
    double virial_yy = m_pdata->getExternalVirial(3);
    double virial_yz = m_pdata->getExternalVirial(4);
    double virial_zz = m_pdata->getExternalVirial(5);

    if (flags[pdata_flag::pressure_tensor])
        {
        // Calculate upper triangular virial tensor
        size_t virial_pitch = net_virial.getPitch();
        for (unsigned int group_idx = 0; group_idx < group_size; group_idx++)
            {
            unsigned int j = m_group->getMemberIndex(group_idx);
            // ignore rigid body constituent particles in the sum
            if (h_body.data[j] >= MIN_FLOPPY || h_body.data[j] == h_tag.data[j])
                {
                virial_xx += (double)h_net_virial.data[j + 0 * virial_pitch];
                virial_xy += (double)h_net_virial.data[j + 1 * virial_pitch];
                virial_xz += (double)h_net_virial.data[j + 2 * virial_pitch];
                virial_yy += (double)h_net_virial.data[j + 3 * virial_pitch];
                virial_yz += (double)h_net_virial.data[j + 4 * virial_pitch];
                virial_zz += (double)h_net_virial.data[j + 5 * virial_pitch];
                }
            }

        // isotropic virial = 1/3 trace of virial tensor
        W = Scalar(1. / 3.) * (virial_xx + virial_yy + virial_zz);
        }

    // compute the pressure
    // volume/area & other 2D stuff needed
    BoxDim global_box = m_pdata->getGlobalBox();

    Scalar3 L = global_box.getL();
    Scalar volume;
    unsigned int D = m_sysdef->getNDimensions();
    if (D == 2)
        {
        // "volume" is area in 2D
        volume = L.x * L.y;
        // W needs to be corrected since the 1/3 factor is built in
        W *= Scalar(3.0 / 2.0);
        }
    else
        {
        volume = L.x * L.y * L.z;
        }

    // pressure: P = (N * K_B * T + W)/V
    Scalar pressure = (2.0 * ke_trans_total / Scalar(D) + W) / volume;

    // pressure tensor = (kinetic part + virial) / V
    Scalar pressure_xx = (pressure_kinetic_xx + virial_xx) / volume;
    Scalar pressure_xy = (pressure_kinetic_xy + virial_xy) / volume;
    Scalar pressure_xz = (pressure_kinetic_xz + virial_xz) / volume;
    Scalar pressure_yy = (pressure_kinetic_yy + virial_yy) / volume;
    Scalar pressure_yz = (pressure_kinetic_yz + virial_yz) / volume;
    Scalar pressure_zz = (pressure_kinetic_zz + virial_zz) / volume;

    // fill out the GlobalArray
    ArrayHandle<Scalar> h_properties(m_properties, access_location::host, access_mode::overwrite);
    h_properties.data[thermo_index::translational_kinetic_energy] = Scalar(ke_trans_total);
    h_properties.data[thermo_index::rotational_kinetic_energy] = Scalar(ke_rot_total);
    h_properties.data[thermo_index::potential_energy] = Scalar(pe_total);
    h_properties.data[thermo_index::pressure] = pressure;
    h_properties.data[thermo_index::pressure_xx] = pressure_xx;
    h_properties.data[thermo_index::pressure_xy] = pressure_xy;
    h_properties.data[thermo_index::pressure_xz] = pressure_xz;
    h_properties.data[thermo_index::pressure_yy] = pressure_yy;
    h_properties.data[thermo_index::pressure_yz] = pressure_yz;
    h_properties.data[thermo_index::pressure_zz] = pressure_zz;

#ifdef ENABLE_MPI
    // in MPI, reduce extensive quantities only when they're needed
    m_properties_reduced = !m_pdata->getDomainDecomposition();
#endif // ENABLE_MPI

    if (m_prof)
        m_prof->pop();
    }

#ifdef ENABLE_MPI
void ComputeThermo::reduceProperties()
    {
    if (m_properties_reduced)
        return;

    // reduce properties
    ArrayHandle<Scalar> h_properties(m_properties, access_location::host, access_mode::readwrite);
    MPI_Allreduce(MPI_IN_PLACE,
                  h_properties.data,
                  thermo_index::num_quantities,
                  MPI_HOOMD_SCALAR,
                  MPI_SUM,
                  m_exec_conf->getMPICommunicator());

    m_properties_reduced = true;
    }
#endif

void export_ComputeThermo(py::module& m)
    {
<<<<<<< HEAD
    py::class_<ComputeThermo, Compute, std::shared_ptr<ComputeThermo> >(m,"ComputeThermo")
    .def(py::init< std::shared_ptr<SystemDefinition>,std::shared_ptr<ParticleGroup>>())
    .def_property_readonly("kinetic_temperature", &ComputeThermo::getTemperature)
    .def_property_readonly("pressure", &ComputeThermo::getPressure)
    .def_property_readonly("pressure_tensor", &ComputeThermo::getPressureTensorPython)
    .def_property_readonly("degrees_of_freedom", &ComputeThermo::getNDOF)
    .def_property_readonly("translational_degrees_of_freedom", &ComputeThermo::getTranslationalDOF)
    .def_property_readonly("rotational_degrees_of_freedom", &ComputeThermo::getRotationalDOF)
    .def_property_readonly("num_particles", &ComputeThermo::getNumParticles)
    .def_property_readonly("kinetic_energy", &ComputeThermo::getKineticEnergy)
    .def_property_readonly("translational_kinetic_energy", &ComputeThermo::getTranslationalKineticEnergy)
    .def_property_readonly("rotational_kinetic_energy", &ComputeThermo::getRotationalKineticEnergy)
    .def_property_readonly("potential_energy", &ComputeThermo::getPotentialEnergy)
    .def_property_readonly("volume", &ComputeThermo::getVolume)
    ;
=======
    py::class_<ComputeThermo, Compute, std::shared_ptr<ComputeThermo>>(m, "ComputeThermo")
        .def(py::init<std::shared_ptr<SystemDefinition>, std::shared_ptr<ParticleGroup>>())
        .def_property_readonly("kinetic_temperature", &ComputeThermo::getTemperature)
        .def_property_readonly("pressure", &ComputeThermo::getPressure)
        .def_property_readonly("pressure_tensor", &ComputeThermo::getPressureTensorPython)
        .def_property_readonly("degrees_of_freedom", &ComputeThermo::getNDOF)
        .def_property_readonly("translational_degrees_of_freedom",
                               &ComputeThermo::getTranslationalDOF)
        .def_property_readonly("rotational_degrees_of_freedom", &ComputeThermo::getRotationalDOF)
        .def_property_readonly("num_particles", &ComputeThermo::getNumParticles)
        .def_property_readonly("kinetic_energy", &ComputeThermo::getKineticEnergy)
        .def_property_readonly("translational_kinetic_energy",
                               &ComputeThermo::getTranslationalKineticEnergy)
        .def_property_readonly("rotational_kinetic_energy",
                               &ComputeThermo::getRotationalKineticEnergy)
        .def_property_readonly("potential_energy", &ComputeThermo::getPotentialEnergy);
>>>>>>> 40d1c3d2
    }<|MERGE_RESOLUTION|>--- conflicted
+++ resolved
@@ -318,7 +318,6 @@
 
 void export_ComputeThermo(py::module& m)
     {
-<<<<<<< HEAD
     py::class_<ComputeThermo, Compute, std::shared_ptr<ComputeThermo> >(m,"ComputeThermo")
     .def(py::init< std::shared_ptr<SystemDefinition>,std::shared_ptr<ParticleGroup>>())
     .def_property_readonly("kinetic_temperature", &ComputeThermo::getTemperature)
@@ -334,22 +333,4 @@
     .def_property_readonly("potential_energy", &ComputeThermo::getPotentialEnergy)
     .def_property_readonly("volume", &ComputeThermo::getVolume)
     ;
-=======
-    py::class_<ComputeThermo, Compute, std::shared_ptr<ComputeThermo>>(m, "ComputeThermo")
-        .def(py::init<std::shared_ptr<SystemDefinition>, std::shared_ptr<ParticleGroup>>())
-        .def_property_readonly("kinetic_temperature", &ComputeThermo::getTemperature)
-        .def_property_readonly("pressure", &ComputeThermo::getPressure)
-        .def_property_readonly("pressure_tensor", &ComputeThermo::getPressureTensorPython)
-        .def_property_readonly("degrees_of_freedom", &ComputeThermo::getNDOF)
-        .def_property_readonly("translational_degrees_of_freedom",
-                               &ComputeThermo::getTranslationalDOF)
-        .def_property_readonly("rotational_degrees_of_freedom", &ComputeThermo::getRotationalDOF)
-        .def_property_readonly("num_particles", &ComputeThermo::getNumParticles)
-        .def_property_readonly("kinetic_energy", &ComputeThermo::getKineticEnergy)
-        .def_property_readonly("translational_kinetic_energy",
-                               &ComputeThermo::getTranslationalKineticEnergy)
-        .def_property_readonly("rotational_kinetic_energy",
-                               &ComputeThermo::getRotationalKineticEnergy)
-        .def_property_readonly("potential_energy", &ComputeThermo::getPotentialEnergy);
->>>>>>> 40d1c3d2
     }