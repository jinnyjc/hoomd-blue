--- conflicted
+++ resolved
@@ -47,13 +47,8 @@
 
     .. py:attribute:: r_cut
 
-<<<<<<< HEAD
-        *r_cut* :math:`[\mathrm{length}]`, *optional*: defaults to the value
-        ``r_cut`` specified on construction.
-=======
         *r_cut* (in distance units), *optional*: defaults to the value
         ``default_r_cut`` specified on construction.
->>>>>>> 85408a03
 
         Type: `TypeParameter` [`tuple` [``particle_type``, ``particle_type``],
         `float`])
@@ -117,11 +112,7 @@
 
     Args:
         nlist (:py:class:`hoomd.md.nlist.NList`): Neighbor list
-<<<<<<< HEAD
-        r_cut (float): Default cutoff radius :math:`[\mathrm{length}]`.
-=======
-        default_r_cut (float): Default cutoff radius (in distance units).
->>>>>>> 85408a03
+        default_r_cut (float): Default cutoff radius :math:`[\mathrm{length}]`.
 
     The Tersoff potential is a bond-order potential based on the Morse potential
     that accounts for the weakening of individual bonds with increasing
@@ -260,11 +251,7 @@
 
     Args:
         nlist (:py:mod:`hoomd.md.nlist`): Neighbor list
-<<<<<<< HEAD
-        r_cut (float): Default cutoff radius :math:`[\mathrm{length}]`.
-=======
-        default_r_cut (float): Default cutoff radius (in distance units).
->>>>>>> 85408a03
+        default_r_cut (float): Default cutoff radius :math:`[\mathrm{length}]`.
 
     :py:class:`RevCross` specifies that the revcross three-body potential
     should be applied to every non-bonded particle pair in the simulation.
@@ -398,11 +385,7 @@
 
     Args:
         nlist (:py:mod:`hoomd.md.nlist`): Neighbor list
-<<<<<<< HEAD
-        r_cut (float): Default cutoff radius :math:`[\mathrm{length}]`.
-=======
-        default_r_cut (float): Default cutoff radius (in distance units).
->>>>>>> 85408a03
+        default_r_cut (float): Default cutoff radius :math:`[\mathrm{length}]`.
 
     :py:class:`SquareDensity` specifies that the three-body potential should be
     applied to every non-bonded particle pair in the simulation, that is
