--- conflicted
+++ resolved
@@ -4,11 +4,7 @@
 // Maintainer: joaander
 
 #include "ActiveForceComputeGPU.cuh"
-<<<<<<< HEAD
 #include "hoomd/RandomNumbers.h"
-=======
-#include "EvaluatorConstraintEllipsoid.h"
->>>>>>> 40d1c3d2
 #include "hoomd/RNGIdentifiers.h"
 #include "hoomd/RandomNumbers.h"
 #include "hoomd/TextureTools.h"
@@ -32,29 +28,14 @@
     \param orientationLink check if particle orientation is linked to active force vector
 */
 __global__ void gpu_compute_active_force_set_forces_kernel(const unsigned int group_size,
-<<<<<<< HEAD
-                                                    unsigned int *d_index_array,
-                                                    Scalar4 *d_force,
-                                                    Scalar4 *d_torque,
-                                                    const Scalar4 *d_pos,
-                                                    const Scalar4 *d_orientation,
-                                                    const Scalar4 *d_f_act,
-                                                    const Scalar4 *d_t_act,
-                                                    const unsigned int N)
-=======
-                                                           unsigned int* d_index_array,
-                                                           Scalar4* d_force,
-                                                           Scalar4* d_torque,
-                                                           const Scalar4* d_pos,
-                                                           const Scalar4* d_orientation,
-                                                           const Scalar4* d_f_act,
-                                                           const Scalar4* d_t_act,
-                                                           const Scalar3 P,
-                                                           const Scalar rx,
-                                                           const Scalar ry,
-                                                           const Scalar rz,
+                                                           unsigned int *d_index_array,
+                                                           Scalar4 *d_force,
+                                                           Scalar4 *d_torque,
+                                                           const Scalar4 *d_pos,
+                                                           const Scalar4 *d_orientation,
+                                                           const Scalar4 *d_f_act,
+                                                           const Scalar4 *d_t_act,
                                                            const unsigned int N)
->>>>>>> 40d1c3d2
     {
     unsigned int group_idx = blockIdx.x * blockDim.x + threadIdx.x;
     if (group_idx >= group_size)
@@ -77,79 +58,6 @@
     vec3<Scalar> ti = rotate(quati, t);
     d_torque[idx] = vec_to_scalar4(ti, 0);
     }
-
-<<<<<<< HEAD
-=======
-//! Kernel for adjusting active force vectors to align parallel to an ellipsoid surface constraint
-//! on the GPU
-/*! \param group_size number of particles
-    \param d_index_array stores list to convert group index to global tag
-    \param d_pos particle positions on device
-    \param d_f_act particle active force unit vector
-    \param P position of the ellipsoid constraint
-    \param rx radius of the ellipsoid in x direction
-    \param ry radius of the ellipsoid in y direction
-    \param rz radius of the ellipsoid in z direction
-*/
-__global__ void gpu_compute_active_force_set_constraints_kernel(const unsigned int group_size,
-                                                                unsigned int* d_index_array,
-                                                                const Scalar4* d_pos,
-                                                                Scalar4* d_orientation,
-                                                                const Scalar4* d_f_act,
-                                                                const Scalar3 P,
-                                                                const Scalar rx,
-                                                                const Scalar ry,
-                                                                const Scalar rz)
-    {
-    unsigned int group_idx = blockIdx.x * blockDim.x + threadIdx.x;
-    if (group_idx >= group_size)
-        return;
-
-    unsigned int idx = d_index_array[group_idx];
-    Scalar4 posidx = __ldg(d_pos + idx);
-    unsigned int type = __scalar_as_int(posidx.w);
-
-    EvaluatorConstraintEllipsoid Ellipsoid(P, rx, ry, rz);
-    Scalar3 current_pos = make_scalar3(posidx.x, posidx.y, posidx.z);
-
-    Scalar3 norm_scalar3 = Ellipsoid.evalNormal(
-        current_pos); // the normal vector to which the particles are confined.
-    vec3<Scalar> norm = vec3<Scalar>(norm_scalar3);
-
-    Scalar4 fact = __ldg(d_f_act + type);
-
-    vec3<Scalar> f(fact.x, fact.y, fact.z);
-    quat<Scalar> quati(__ldg(d_orientation + idx));
-    vec3<Scalar> fi = rotate(quati, f);
-
-    Scalar dot_prod = fi.x * norm.x + fi.y * norm.y + fi.z * norm.z;
-
-    Scalar dot_perp_prod = slow::sqrt(1 - dot_prod * dot_prod);
-
-    Scalar phi_half = slow::atan(dot_prod / dot_perp_prod) / 2.0;
-
-    fi.x -= norm.x * dot_prod;
-    fi.y -= norm.y * dot_prod;
-    fi.z -= norm.z * dot_prod;
-
-    Scalar new_norm = 1.0 / slow::sqrt(fi.x * fi.x + fi.y * fi.y + fi.z * fi.z);
-
-    fi.x *= new_norm;
-    fi.y *= new_norm;
-    fi.z *= new_norm;
-
-    vec3<Scalar> rot_vec = cross(norm, fi);
-    rot_vec.x *= slow::sin(phi_half);
-    rot_vec.y *= slow::sin(phi_half);
-    rot_vec.z *= slow::sin(phi_half);
-
-    quat<Scalar> rot_quat(cos(phi_half), rot_vec);
-
-    quati = rot_quat * quati;
-
-    d_orientation[idx] = quat_to_scalar4(quati);
-    }
->>>>>>> 40d1c3d2
 
 //! Kernel for applying rotational diffusion to active force vectors on the GPU
 /*! \param group_size number of particles
@@ -161,31 +69,15 @@
     \param seed seed for random number generator
 */
 __global__ void gpu_compute_active_force_rotational_diffusion_kernel(const unsigned int group_size,
-<<<<<<< HEAD
-                                                   unsigned int *d_tag,
-                                                   unsigned int *d_index_array,
-                                                   const Scalar4 *d_pos,
-                                                   Scalar4 *d_orientation,
-                                                   const Scalar4 *d_f_act,
-                                                   bool is2D,
-                                                   const Scalar rotationConst,
-                                                   const uint64_t timestep,
-                                                   const uint16_t seed)
-=======
-                                                                     unsigned int* d_tag,
-                                                                     unsigned int* d_index_array,
-                                                                     const Scalar4* d_pos,
-                                                                     Scalar4* d_orientation,
-                                                                     const Scalar4* d_f_act,
-                                                                     const Scalar3 P,
-                                                                     const Scalar rx,
-                                                                     const Scalar ry,
-                                                                     const Scalar rz,
+                                                                     unsigned int *d_tag,
+                                                                     unsigned int *d_index_array,
+                                                                     const Scalar4 *d_pos,
+                                                                     Scalar4 *d_orientation,
+                                                                     const Scalar4 *d_f_act,
                                                                      bool is2D,
                                                                      const Scalar rotationConst,
                                                                      const uint64_t timestep,
                                                                      const uint16_t seed)
->>>>>>> 40d1c3d2
     {
     unsigned int group_idx = blockIdx.x * blockDim.x + threadIdx.x;
     if (group_idx >= group_size)
@@ -194,7 +86,6 @@
     unsigned int idx = d_index_array[group_idx];
     Scalar4 posidx = __ldg(d_pos + idx);
     unsigned int type = __scalar_as_int(posidx.w);
-<<<<<<< HEAD
     
     Scalar4 fact = __ldg(d_f_act + type);
 
@@ -220,64 +111,6 @@
             quati = rot_quat*quati;
             d_orientation[idx] = quat_to_scalar4(quati);
             // in 2D there is only one meaningful direction for torque
-=======
-    unsigned int ptag = d_tag[group_idx];
-
-    quat<Scalar> quati(__ldg(d_orientation + idx));
-
-    hoomd::RandomGenerator rng(
-        hoomd::Seed(hoomd::RNGIdentifier::ActiveForceCompute, timestep, seed),
-        hoomd::Counter(ptag));
-
-    if (is2D) // 2D
-        {
-        Scalar delta_theta; // rotational diffusion angle
-        delta_theta = hoomd::NormalDistribution<Scalar>(rotationConst)(rng);
-        Scalar theta
-            = delta_theta / 2.0; // angle on plane defining orientation of active force vector
-        vec3<Scalar> b(0, 0, slow::sin(theta));
-
-        quat<Scalar> rot_quat(slow::cos(theta), b);
-
-        quati = rot_quat * quati;
-        d_orientation[idx] = quat_to_scalar4(quati);
-        // in 2D there is only one meaningful direction for torque
-        }
-    else // 3D: Following Stenhammar, Soft Matter, 2014
-        {
-        if (rx == 0) // if no constraint
-            {
-            hoomd::SpherePointGenerator<Scalar> unit_vec;
-            vec3<Scalar> rand_vec;
-            unit_vec(rng, rand_vec);
-
-            Scalar4 fact = __ldg(d_f_act + type);
-
-            vec3<Scalar> f(fact.x, fact.y, fact.z);
-            vec3<Scalar> fi = rotate(quati, f);
-
-            vec3<Scalar> aux_vec;
-            aux_vec.x = fi.y * rand_vec.z - fi.z * rand_vec.y;
-            aux_vec.y = fi.z * rand_vec.x - fi.x * rand_vec.z;
-            aux_vec.z = fi.x * rand_vec.y - fi.y * rand_vec.x;
-            Scalar aux_vec_mag = 1.0
-                                 / slow::sqrt(aux_vec.x * aux_vec.x + aux_vec.y * aux_vec.y
-                                              + aux_vec.z * aux_vec.z);
-            aux_vec.x *= aux_vec_mag;
-            aux_vec.y *= aux_vec_mag;
-            aux_vec.z *= aux_vec_mag;
-
-            Scalar delta_theta = hoomd::NormalDistribution<Scalar>(rotationConst)(rng);
-            Scalar theta
-                = delta_theta / 2.0; // angle on plane defining orientation of active force vector
-            quat<Scalar> rot_quat(slow::cos(theta), slow::sin(theta) * aux_vec);
-
-            quati = rot_quat * quati;
-            d_orientation[idx].x = quati.s;
-            d_orientation[idx].y = quati.v.x;
-            d_orientation[idx].z = quati.v.y;
-            d_orientation[idx].w = quati.v.z;
->>>>>>> 40d1c3d2
             }
         else // 3D: Following Stenhammar, Soft Matter, 2014
             {
@@ -292,202 +125,82 @@
             Scalar aux_vec_mag = slow::rsqrt(dot(aux_vec,aux_vec));
             aux_vec *= aux_vec_mag;
 
-<<<<<<< HEAD
-
             Scalar delta_theta = hoomd::NormalDistribution<Scalar>(rotationConst)(rng);
             Scalar theta = delta_theta/2.0; // angle on plane defining orientation of active force vector
             quat<Scalar> rot_quat(slow::cos(theta),slow::sin(theta)*aux_vec);
 
             quati = rot_quat*quati;
-            d_orientation[idx].x = quati.s;
-            d_orientation[idx].y = quati.v.x;
-            d_orientation[idx].z = quati.v.y;
-            d_orientation[idx].w = quati.v.z;
+            d_orientation[idx] = quat_to_scalar4(quati);
                 
-=======
-            Scalar3 norm_scalar3 = Ellipsoid.evalNormal(
-                current_pos); // the normal vector to which the particles are confined.
-            vec3<Scalar> norm;
-            norm = vec3<Scalar>(norm_scalar3);
-
-            Scalar delta_theta = hoomd::NormalDistribution<Scalar>(rotationConst)(rng);
-            Scalar theta
-                = delta_theta / 2.0; // angle on plane defining orientation of active force vector
-            quat<Scalar> rot_quat(slow::cos(theta), slow::sin(theta) * norm);
-
-            quati = rot_quat * quati;
-            d_orientation[idx] = quat_to_scalar4(quati);
->>>>>>> 40d1c3d2
             }
         }
     }
 
 hipError_t gpu_compute_active_force_set_forces(const unsigned int group_size,
-<<<<<<< HEAD
-                                           unsigned int *d_index_array,
-                                           Scalar4 *d_force,
-                                           Scalar4 *d_torque,
-                                           const Scalar4 *d_pos,
-                                           const Scalar4 *d_orientation,
-                                           const Scalar4 *d_f_act,
-                                           const Scalar4 *d_t_act,
-                                           const unsigned int N,
-                                           unsigned int block_size)
-=======
-                                               unsigned int* d_index_array,
-                                               Scalar4* d_force,
-                                               Scalar4* d_torque,
-                                               const Scalar4* d_pos,
-                                               const Scalar4* d_orientation,
-                                               const Scalar4* d_f_act,
-                                               const Scalar4* d_t_act,
-                                               const Scalar3& P,
-                                               const Scalar rx,
-                                               const Scalar ry,
-                                               const Scalar rz,
+                                               unsigned int *d_index_array,
+                                               Scalar4 *d_force,
+                                               Scalar4 *d_torque,
+                                               const Scalar4 *d_pos,
+                                               const Scalar4 *d_orientation,
+                                               const Scalar4 *d_f_act,
+                                               const Scalar4 *d_t_act,
                                                const unsigned int N,
                                                unsigned int block_size)
->>>>>>> 40d1c3d2
     {
     // setup the grid to run the kernel
     dim3 grid(group_size / block_size + 1, 1, 1);
     dim3 threads(block_size, 1, 1);
 
     // run the kernel
-<<<<<<< HEAD
     hipMemset(d_force, 0, sizeof(Scalar4)*N);
-    hipLaunchKernelGGL((gpu_compute_active_force_set_forces_kernel), dim3(grid), dim3(threads), 0, 0,  group_size,
-                                                                    d_index_array,
-                                                                    d_force,
-                                                                    d_torque,
-                                                                    d_pos,
-                                                                    d_orientation,
-                                                                    d_f_act,
-                                                                    d_t_act,
-                                                                    N);
+    hipLaunchKernelGGL((gpu_compute_active_force_set_forces_kernel), 
+		        dim3(grid), 
+			dim3(threads), 
+			0, 
+			0,  
+			group_size,
+                        d_index_array,
+                        d_force,
+                        d_torque,
+                        d_pos,
+                        d_orientation,
+                        d_f_act,
+                        d_t_act,
+                        N);
     return hipSuccess;
     }
 
 hipError_t gpu_compute_active_force_rotational_diffusion(const unsigned int group_size,
-                                                       unsigned int *d_tag,
-                                                       unsigned int *d_index_array,
-                                                       const Scalar4 *d_pos,
-                                                       Scalar4 *d_orientation,
-                                                       const Scalar4 *d_f_act,
-                                                       bool is2D,
-                                                       const Scalar rotationConst,
-                                                       const uint64_t timestep,
-                                                       const uint16_t seed,
-                                                       unsigned int block_size)
-=======
-    hipMemset(d_force, 0, sizeof(Scalar4) * N);
-    hipLaunchKernelGGL((gpu_compute_active_force_set_forces_kernel),
-                       dim3(grid),
-                       dim3(threads),
-                       0,
-                       0,
-                       group_size,
-                       d_index_array,
-                       d_force,
-                       d_torque,
-                       d_pos,
-                       d_orientation,
-                       d_f_act,
-                       d_t_act,
-                       P,
-                       rx,
-                       ry,
-                       rz,
-                       N);
-    return hipSuccess;
-    }
-
-hipError_t gpu_compute_active_force_set_constraints(const unsigned int group_size,
-                                                    unsigned int* d_index_array,
-                                                    const Scalar4* d_pos,
-                                                    Scalar4* d_orientation,
-                                                    const Scalar4* d_f_act,
-                                                    const Scalar3& P,
-                                                    const Scalar rx,
-                                                    const Scalar ry,
-                                                    const Scalar rz,
-                                                    unsigned int block_size)
-    {
-    // setup the grid to run the kernel
-    dim3 grid(group_size / block_size + 1, 1, 1);
-    dim3 threads(block_size, 1, 1);
-
-    // run the kernel
-    hipLaunchKernelGGL((gpu_compute_active_force_set_constraints_kernel),
-                       dim3(grid),
-                       dim3(threads),
-                       0,
-                       0,
-                       group_size,
-                       d_index_array,
-                       d_pos,
-                       d_orientation,
-                       d_f_act,
-                       P,
-                       rx,
-                       ry,
-                       rz);
-    return hipSuccess;
-    }
-
-hipError_t gpu_compute_active_force_rotational_diffusion(const unsigned int group_size,
-                                                         unsigned int* d_tag,
-                                                         unsigned int* d_index_array,
-                                                         const Scalar4* d_pos,
-                                                         Scalar4* d_orientation,
-                                                         const Scalar4* d_f_act,
-                                                         const Scalar3& P,
-                                                         const Scalar rx,
-                                                         const Scalar ry,
-                                                         const Scalar rz,
+                                                         unsigned int *d_tag,
+                                                         unsigned int *d_index_array,
+                                                         const Scalar4 *d_pos,
+                                                         Scalar4 *d_orientation,
+                                                         const Scalar4 *d_f_act,
                                                          bool is2D,
                                                          const Scalar rotationConst,
                                                          const uint64_t timestep,
                                                          const uint16_t seed,
                                                          unsigned int block_size)
->>>>>>> 40d1c3d2
     {
     // setup the grid to run the kernel
     dim3 grid(group_size / block_size + 1, 1, 1);
     dim3 threads(block_size, 1, 1);
 
     // run the kernel
-<<<<<<< HEAD
-    hipLaunchKernelGGL((gpu_compute_active_force_rotational_diffusion_kernel), dim3(grid), dim3(threads), 0, 0, group_size,
-                                                                    d_tag,
-                                                                    d_index_array,
-                                                                    d_pos,
-                                                                    d_orientation,
-                                                                    d_f_act,
-                                                                    is2D,
-                                                                    rotationConst,
-                                                                    timestep,
-                                                                    seed);
-=======
-    hipLaunchKernelGGL((gpu_compute_active_force_rotational_diffusion_kernel),
-                       dim3(grid),
-                       dim3(threads),
-                       0,
-                       0,
-                       group_size,
-                       d_tag,
-                       d_index_array,
-                       d_pos,
-                       d_orientation,
-                       d_f_act,
-                       P,
-                       rx,
-                       ry,
-                       rz,
-                       is2D,
-                       rotationConst,
-                       timestep,
-                       seed);
->>>>>>> 40d1c3d2
+    hipLaunchKernelGGL((gpu_compute_active_force_rotational_diffusion_kernel), 
+		        dim3(grid), 
+			dim3(threads), 
+			0, 
+			0, 
+			group_size,
+                        d_tag,
+                        d_index_array,
+                        d_pos,
+                        d_orientation,
+                        d_f_act,
+                        is2D,
+                        rotationConst,
+                        timestep,
+                        seed);
     return hipSuccess;
     }