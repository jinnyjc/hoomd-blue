###################################
## Setup all of the test executables in a for loop
set(TEST_LIST
    test_berendsen_integrator
    test_bondtable_bond_force
<<<<<<< HEAD
    test_enforce2d_updater
=======
>>>>>>> ef6d2467
    test_external_periodic
    test_fenebond_force
    test_fire_energy_minimizer
    test_cosinesq_angle_force
    test_harmonic_angle_force
    test_harmonic_bond_force
    test_harmonic_dihedral_force
    test_harmonic_improper_force
    test_MolecularForceCompute
    test_neighborlist
    test_opls_dihedral_force
    test_pppm_force
    test_table_angle_force
    test_table_dihedral_force
    test_table_potential
    test_walldata
    test_zero_momentum_updater
    )

if (NOT HOOMD_SKIP_LONG_TESTS)
    # put the longest tests last
set(TEST_LIST ${TEST_LIST}
    test_dpd_integrator
    test_npt_mtk_integrator
    test_nvt_mtk_integrator
    test_nve_integrator)
endif()

if(ENABLE_MPI)
    MACRO(ADD_TO_MPI_TESTS _KEY _VALUE)
    SET("NProc_${_KEY}" "${_VALUE}")
    SET(MPI_TEST_LIST ${MPI_TEST_LIST} ${_KEY})
    ENDMACRO(ADD_TO_MPI_TESTS)

    # define every test together with the number of processors

    ADD_TO_MPI_TESTS(test_communication 8)
    ADD_TO_MPI_TESTS(test_communicator_grid 8)
endif()

foreach (CUR_TEST ${TEST_LIST} ${MPI_TEST_LIST})
    # add and link the unit test executable
    if(ENABLE_HIP AND EXISTS ${CMAKE_CURRENT_SOURCE_DIR}/${CUR_TEST}.cu)
        set(_cuda_sources ${CUR_TEST}.cu)
    else()
        set(_cuda_sources "")
    endif()

    add_executable(${CUR_TEST} EXCLUDE_FROM_ALL ${CUR_TEST}.cc ${_cuda_sources})
    target_include_directories(${CUR_TEST} PRIVATE ${PYTHON_INCLUDE_DIR})

    add_dependencies(test_all ${CUR_TEST})

    if("${CMAKE_CXX_COMPILER_ID}" STREQUAL "GNU")
        # these options are needed to avoid linker errors with GCC
        set(additional_link_options "-Wl,--allow-shlib-undefined -Wl,--no-as-needed")
    endif()
    target_link_libraries(${CUR_TEST} _md ${additional_link_options} ${PYTHON_LIBRARIES})

    fix_cudart_rpath(${CUR_TEST})

endforeach (CUR_TEST)

# add non-MPI tests to test list first
foreach (CUR_TEST ${TEST_LIST})
    # add it to the unit test list
    if (ENABLE_MPI)
        add_test(NAME ${CUR_TEST} COMMAND ${MPIEXEC} ${MPIEXEC_NUMPROC_FLAG} 1 ${MPIEXEC_POSTFLAGS} $<TARGET_FILE:${CUR_TEST}>)
    else()
        add_test(NAME ${CUR_TEST} COMMAND $<TARGET_FILE:${CUR_TEST}>)
    endif()
endforeach(CUR_TEST)

# add MPI tests
foreach (CUR_TEST ${MPI_TEST_LIST})
    # add it to the unit test list
    # add mpi- prefix to distinguish these tests
    set(MPI_TEST_NAME mpi-${CUR_TEST})

    add_test(NAME ${MPI_TEST_NAME} COMMAND
             ${MPIEXEC} ${MPIEXEC_NUMPROC_FLAG}
             ${NProc_${CUR_TEST}} ${MPIEXEC_POSTFLAGS}
             $<TARGET_FILE:${CUR_TEST}>)
endforeach(CUR_TEST)<|MERGE_RESOLUTION|>--- conflicted
+++ resolved
@@ -3,10 +3,6 @@
 set(TEST_LIST
     test_berendsen_integrator
     test_bondtable_bond_force
-<<<<<<< HEAD
-    test_enforce2d_updater
-=======
->>>>>>> ef6d2467
     test_external_periodic
     test_fenebond_force
     test_fire_energy_minimizer
