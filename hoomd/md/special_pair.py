# Copyright (c) 2009-2019 The Regents of the University of Michigan
# This file is part of the HOOMD-blue project, released under the BSD 3-Clause License.

# Maintainer: jglaser / All Developers are free to add commands for new features

R""" Potentials between special pairs of particles

Special pairs are used to implement interactions between designated pairs of particles.
They act much like bonds, except that the interaction potential is typically a pair potential,
such as LJ.

By themselves, special pairs that have been specified in an initial configuration do nothing. Only when you
specify an force (i.e. special_pairs.lj), are forces actually calculated between the
listed particles.
"""

from hoomd.md import _md
from hoomd.md.force import _Force
from hoomd.typeparam import TypeParameter
from hoomd.parameterdicts import TypeParameterDict
import hoomd


class _SpecialPair(_Force):
    def _attach(self):
        # check that some bonds are defined
<<<<<<< HEAD
        if self._simulation.state._cpp_sys_def.getPairData().getNGlobal() == 0:
            self._simulation.device.cpp_msg.error("No pairs are defined.\n")

        # create the c++ mirror class
        if not self._simulation.device.mode == "gpu":
=======
        if simulation.state._cpp_sys_def.getPairData().getNGlobal() == 0:
            simulation.device._cpp_msg.error("No pairs are defined.\n")

        # create the c++ mirror class
        if isinstance(simulation.device, hoomd.device.CPU):
>>>>>>> 3aad3f03
            cpp_cls = getattr(_md, self._cpp_class_name)
        else:
            cpp_cls = getattr(_md, self._cpp_class_name + "GPU")
        # TODO remove string name argument
        self._cpp_obj = cpp_cls(self._simulation.state._cpp_sys_def, '')
        super()._attach()


class LJ(_SpecialPair):
    R""" LJ special pair potential.

    :py:class:`LJ` specifies a Lennard-Jones potential energy between the two
    particles in each defined pair.

    This is useful for implementing e.g. special 1-4 interactions in all-atom
    force fields.

    The pair potential uses the standard LJ definition.

    .. math::
        :nowrap:

        \begin{eqnarray*}
        V_{\mathrm{LJ}}(r)  = & 4 \varepsilon
            \left[ \left( \frac{\sigma}{r} \right)^{12} -
            \alpha \left( \frac{\sigma}{r} \right)^{6} \right]
                              & r < r_{\mathrm{cut}} \\
                            = & 0 & r \ge r_{\mathrm{cut}} \\
        \end{eqnarray*}

    where :math:`\vec{r}` is the vector pointing from one particle to the other
    in the bond.

    Coefficients:

    - :math:`\varepsilon` - *epsilon* (in energy units)
    - :math:`\sigma` - *sigma* (in distance units)
    - :math:`\alpha` - *alpha* (unitless) - *optional*: defaults to 1.0
    - :math:`r_{\mathrm{cut}}` - *r_cut* (in distance units)

    .. versionadded:: 2.1

    """

    _cpp_class_name = "PotentialSpecialPairLJ"

    def __init__(self):
        # setup the coefficient options
        params = TypeParameter("params", "special_pair_types",
                               TypeParameterDict(
                                   epsilon=float, sigma=float,
                                   len_keys=1))
        r_cut = TypeParameter("r_cut", "special_pair_types",
                              TypeParameterDict(float, len_keys=1))

        self._extend_typeparam([params, r_cut])


class Coulomb(_SpecialPair):
    R""" Coulomb special pair potential.

    Args:
        name (str): Name of the special_pair instance.

    :py:class:`Coulomb` specifies a Coulomb potential energy between the two
    particles in each defined pair.

    This is useful for implementing e.g. special 1-4 interactions in all-atom
    force fields. It uses a standard Coulomb interaction with a scaling
    parameter. This allows for using this for scaled 1-4 interactions like in
    OPLS where both the 1-4 LJ and Coulomb interactions are scaled by 0.5.

    .. math::
        :nowrap:

        \begin{eqnarray*}
        V_{\mathrm{Coulomb}}(r)  = & \alpha \cdot
                                     \left[ \frac{q_{a}q_{b}}{r} \right]
                                   & r < r_{\mathrm{cut}} \\
                                 = & 0 & r \ge r_{\mathrm{cut}} \\
        \end{eqnarray*}

    where :math:`\vec{r}` is the vector pointing from one particle to the other
    in the bond.

    Coefficients:

    - :math:`\alpha` - Coulomb scaling factor (defaults to 1.0)
    - :math:`q_{a}` - charge of particle a (in hoomd charge units)
    - :math:`q_{b}` - charge of particle b (in hoomd charge units)
    - :math:`r_{\mathrm{cut}}` - *r_cut* (in distance units)

    Example::

        coul = special_pair.coulomb(name="myOPLS_style")
        coul.pair_coeff.set('pairtype_1', alpha=0.5, r_cut=1.1)

    .. versionadded:: 2.2
    .. versionchanged:: 2.2

    """

    _cpp_class_name = "PotentialSpecialPairCoulomb"

    def __init__(self):
        params = TypeParameter("params", "special_pair_types",
                               TypeParameterDict(alpha=float, len_keys=1))
        r_cut = TypeParameter("r_cut", "special_pair_types",
                              TypeParameterDict(float, len_keys=1))
        self._extend_typeparam([params, r_cut])<|MERGE_RESOLUTION|>--- conflicted
+++ resolved
@@ -24,19 +24,11 @@
 class _SpecialPair(_Force):
     def _attach(self):
         # check that some bonds are defined
-<<<<<<< HEAD
         if self._simulation.state._cpp_sys_def.getPairData().getNGlobal() == 0:
-            self._simulation.device.cpp_msg.error("No pairs are defined.\n")
+            self._simulation.device._cpp_msg.error("No pairs are defined.\n")
 
         # create the c++ mirror class
-        if not self._simulation.device.mode == "gpu":
-=======
-        if simulation.state._cpp_sys_def.getPairData().getNGlobal() == 0:
-            simulation.device._cpp_msg.error("No pairs are defined.\n")
-
-        # create the c++ mirror class
-        if isinstance(simulation.device, hoomd.device.CPU):
->>>>>>> 3aad3f03
+        if isinstance(self._simulation.device, hoomd.device.CPU):
             cpp_cls = getattr(_md, self._cpp_class_name)
         else:
             cpp_cls = getattr(_md, self._cpp_class_name + "GPU")
