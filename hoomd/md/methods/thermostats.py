--- conflicted
+++ resolved
@@ -33,16 +33,13 @@
 
 
 class ConstantEnergy(Thermostat):
-<<<<<<< HEAD
     """Provides an interface to base c++ thermostat.
 
     Note:
         Users should not use this object but rather set thermostat
         to `None` in thermostatted objects
     """
-=======
-
->>>>>>> 52e5f040
+
     def __init__(self):
         super().__init__(1.0)
         self._param_dict.pop('kT', None)
@@ -130,14 +127,8 @@
         .. seealso:: `State.thermalize_particle_momenta`
         """
         if not self.is_attached:
-<<<<<<< HEAD
             raise RuntimeError("Call run(0) before attempting to "
                                "thermalize the MTTK thermostat")
-=======
-            raise StandardError(
-                "Call run(0) before attempting to thermalize the MTTK thermostat"
-            )
->>>>>>> 52e5f040
         self._simulation._warn_if_seed_unset()
         self._cpp_obj.thermalizeThermostat(self._simulation.timestep)
 
