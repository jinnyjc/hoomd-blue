--- conflicted
+++ resolved
@@ -1124,21 +1124,11 @@
         GlobalArray<int3> m_image;                     //!< particle images
         GlobalArray<unsigned int> m_tag;               //!< particle tags
         GPUVector<unsigned int> m_rtag;             //!< reverse lookup tags
-<<<<<<< HEAD
-        GPUArray<unsigned int> m_body;              //!< rigid body ids
-        GPUArray< Scalar4 > m_orientation;          //!< Orientation quaternion for each particle (ignored if not anisotropic)
-        GPUArray< Scalar4 > m_angmom;               //!< Angular momementum quaternion for each particle
-        GPUArray< Scalar3 > m_inertia;              //!< Principal moments of inertia for each particle
-        GPUArray<unsigned int> m_comm_flags;        //!< Array of communication flags
-=======
         GlobalArray<unsigned int> m_body;              //!< rigid body ids
         GlobalArray< Scalar4 > m_orientation;          //!< Orientation quaternion for each particle (ignored if not anisotropic)
         GlobalArray< Scalar4 > m_angmom;               //!< Angular momementum quaternion for each particle
         GlobalArray< Scalar3 > m_inertia;              //!< Principal moments of inertia for each particle
-        #ifdef ENABLE_MPI
         GlobalArray<unsigned int> m_comm_flags;        //!< Array of communication flags
-        #endif
->>>>>>> 5f1e3762
 
         std::stack<unsigned int> m_recycled_tags;    //!< Global tags of removed particles
         std::set<unsigned int> m_tag_set;            //!< Lookup table for tags by active index
