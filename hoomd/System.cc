// Copyright (c) 2009-2019 The Regents of the University of Michigan
// This file is part of the HOOMD-blue project, released under the BSD 3-Clause License.


// Maintainer: joaander

/*! \file System.cc
    \brief Defines the System class
*/

#include "System.h"
#include "SignalHandler.h"

#ifdef ENABLE_MPI
#include "Communicator.h"
#endif

// #include <pybind11/pybind11.h>
#include <stdexcept>
#include <time.h>
#include <pybind11/cast.h>
#include <pybind11/stl_bind.h>

// the typedef works around an issue with older versions of the preprocessor
typedef std::pair<std::shared_ptr<Analyzer>, std::shared_ptr<Trigger>> _analyzer_pair;
PYBIND11_MAKE_OPAQUE(std::vector<_analyzer_pair>)
typedef std::pair<std::shared_ptr<Updater>, std::shared_ptr<Trigger>> _updater_pair;
PYBIND11_MAKE_OPAQUE(std::vector<_updater_pair>)

PYBIND11_MAKE_OPAQUE(std::vector<std::shared_ptr<Tuner> >)

using namespace std;
namespace py = pybind11;

PyObject* walltimeLimitExceptionTypeObj = 0;

/*! \param sysdef SystemDefinition for the system to be simulated
    \param initial_tstep Initial time step of the simulation

    \post The System is constructed with no attached computes, updaters,
    analyzers or integrators. Profiling defaults to disabled and
    statistics are printed every 10 seconds.
*/
System::System(std::shared_ptr<SystemDefinition> sysdef, unsigned int initial_tstep)
        : m_sysdef(sysdef), m_start_tstep(initial_tstep), m_end_tstep(0), m_cur_tstep(initial_tstep),
          m_profile(false)
    {
    // sanity check
    assert(m_sysdef);
    m_exec_conf = m_sysdef->getParticleData()->getExecConf();

    #ifdef ENABLE_MPI
    // the initial time step is defined on the root processor
    if (m_sysdef->getParticleData()->getDomainDecomposition())
        {
        bcast(m_start_tstep, 0, m_exec_conf->getMPICommunicator());
        bcast(m_cur_tstep, 0, m_exec_conf->getMPICommunicator());
        }
    #endif
    }

<<<<<<< HEAD
/*! \param analyzer Shared pointer to the Analyzer to add
    \param name A unique name to identify the Analyzer by
    \param period Analyzer::analyze() will be called for every time step that is a multiple
    of \a period.
    \param phase Phase offset. A value of -1 sets no phase, updates start on the current step. A value of 0 or greater
                 sets the analyzer to run at steps where (step % (period + phase)) == 0.

    All Analyzers will be called, in the order that they are added, and with the specified
    \a period during time step calculations performed when run() is called. An analyzer
    can be prevented from running in future runs by removing it (removeAnalyzer()) before
    calling run()
*/
/*! \param compute Shared pointer to the Compute to add
    \param name Unique name to assign to this Compute

    Computes are added to the System only as a convenience for naming,
    saving to restart files, and to activate profiling. They are never
    directly called by the system.
*/
void System::addCompute(std::shared_ptr<Compute> compute, const std::string& name)
    {
    // sanity check
    assert(compute);

    // check if the name is unique
    map< string, std::shared_ptr<Compute> >::iterator i = m_computes.find(name);
    if (i == m_computes.end())
        m_computes[name] = compute;
    else
        {
        m_exec_conf->msg->error() << "Compute " << name << " already exists" << endl;
        throw runtime_error("System: cannot add compute");
        }
    }

/*! \param compute Shared pointer to the Compute to add
    \param name Unique name to assign to this Compute

    Computes are added to the System only as a convenience for naming,
    saving to restart files, and to activate profiling. They are never
    directly called by the system. This method adds a compute, overwriting
    any existing compute by the same name.
*/
void System::overwriteCompute(std::shared_ptr<Compute> compute, const std::string& name)
    {
    // sanity check
    assert(compute);

    m_computes[name] = compute;
    }

/*! \param name Name of the Compute to remove
*/
void System::removeCompute(const std::string& name)
    {
    // see if the compute exists to be removed
    map< string, std::shared_ptr<Compute> >::iterator i = m_computes.find(name);
    if (i == m_computes.end())
        {
        m_exec_conf->msg->error() << "Compute " << name << " not found" << endl;
        throw runtime_error("System: cannot remove compute");
        }
    else
        m_computes.erase(i);
    }

/*! \param name Name of the compute to access
    \returns A shared pointer to the Compute as provided previously by addCompute()
*/
std::shared_ptr<Compute> System::getCompute(const std::string& name)
    {
    // see if the compute even exists first
    map< string, std::shared_ptr<Compute> >::iterator i = m_computes.find(name);
    if (i == m_computes.end())
        {
        m_exec_conf->msg->error() << "Compute " << name << " not found" << endl;
        throw runtime_error("System: cannot retrieve compute");
        return std::shared_ptr<Compute>();
        }
    else
        return m_computes[name];
    }

=======
>>>>>>> d5d513db
// -------------- Integrator methods

/*! \param integrator Updater to set as the Integrator for this System
*/
void System::setIntegrator(std::shared_ptr<Integrator> integrator)
    {
    m_integrator = integrator;
    }

/*! \returns A shared pointer to the Integrator for this System
*/
std::shared_ptr<Integrator> System::getIntegrator()
    {
    return m_integrator;
    }

#ifdef ENABLE_MPI
// -------------- Methods for communication
void System::setCommunicator(std::shared_ptr<Communicator> comm)
    {
    m_comm = comm;
    }
#endif

// -------------- Methods for running the simulation

void System::run(unsigned int nsteps, bool write_at_start)
    {
    ScopedSignalHandler signal_handler;
    m_start_tstep = m_cur_tstep;
    m_end_tstep = m_cur_tstep + nsteps;

    // initialize the last status time
    m_initial_time = m_clk.getTime();
    setupProfiling();

    // preset the flags before the run loop so that any analyzers/updaters run on step 0 have the info they need
    // but set the flags before prepRun, as prepRun may remove some flags that it cannot generate on the first step
    m_sysdef->getParticleData()->setFlags(determineFlags(m_cur_tstep));

    resetStats();

    #ifdef ENABLE_MPI
    if (m_comm)
        {
        // make sure we start off with a migration substep
        m_comm->forceMigrate();

        // communicate here, to run before the Logger
        m_comm->communicate(m_cur_tstep);
        }
    #endif

    // Prepare the run
    if (m_integrator)
        {
        m_integrator->prepRun(m_cur_tstep);
        }

    // execute analyzers on initial step if requested
    if (write_at_start)
        {
<<<<<<< HEAD
        // check the clock and output a status line if needed
        uint64_t cur_time = m_clk.getTime();

        // check if the time limit has exceeded
        if (limit_hours != 0.0f)
            {
            if (m_cur_tstep % limit_multiple == 0)
                {
                int64_t time_limit = int64_t(limit_hours * 3600.0 * 1e9);
                if (int64_t(cur_time) - initial_time > time_limit)
                    timeout_end_run = 1;

                #ifdef ENABLE_MPI
                // if any processor wants to end the run, end it on all processors
                if (m_comm)
                    {
                    if (m_profiler) m_profiler->push("MPI sync");
                    MPI_Allreduce(MPI_IN_PLACE, &timeout_end_run, 1, MPI_INT, MPI_SUM, m_exec_conf->getMPICommunicator());
                    if (m_profiler) m_profiler->pop();
                    }
                #endif

                if (timeout_end_run)
                    {
                    m_exec_conf->msg->notice(2) << "Ending run at time step " << m_cur_tstep << " as " << limit_hours << " hours have passed" << endl;
                    break;
                    }
                }
            }

        // check if wall clock time limit has passed
        if (walltime_stop != NULL)
            {
            if (m_cur_tstep % limit_multiple == 0)
                {
                time_t end_time = atoi(walltime_stop);
                time_t predict_time = time(NULL);

                // predict when the next limit_multiple will be reached
                if (m_med_tps != Scalar(0))
                    predict_time += time_t(Scalar(limit_multiple) / m_med_tps);

                if (predict_time >= end_time)
                    timeout_end_run = 1;

                #ifdef ENABLE_MPI
                // if any processor wants to end the run, end it on all processors
                if (m_comm)
                    {
                    if (m_profiler) m_profiler->push("MPI sync");
                    MPI_Allreduce(MPI_IN_PLACE, &timeout_end_run, 1, MPI_INT, MPI_SUM, m_exec_conf->getMPICommunicator());
                    if (m_profiler) m_profiler->pop();
                    }
                #endif

                if (timeout_end_run)
                    {
                    m_exec_conf->msg->notice(2) << "Ending run before HOOMD_WALLTIME_STOP - current time step: " << m_cur_tstep << endl;
                    break;
                    }
                }
            }

        // execute python callback, if present and needed
        // a negative return value indicates immediate end of run.
        if (!callback.is(py::none()) && (cb_frequency > 0) && (m_cur_tstep % cb_frequency == 0))
            {
            py::object rv = callback(m_cur_tstep);
            if (!rv.is(py::none()))
                {
                int extracted_rv = py::cast<int>(rv);
                if (extracted_rv < 0)
                    {
                    m_exec_conf->msg->notice(2) << "End of run requested by python callback at step "
                         << m_cur_tstep << " / " << m_end_tstep << endl;
                    break;
                    }
                }
            }

        if (cur_time - m_last_status_time >= uint64_t(m_stats_period)*uint64_t(1000000000))
            {
            generateStatusLine();
            m_last_status_time = cur_time;
            m_last_status_tstep = m_cur_tstep;

            // check for any CUDA errors
            #ifdef ENABLE_HIP
            if (m_exec_conf->isCUDAEnabled())
                {
                CHECK_CUDA_ERROR();
                }
            #endif
=======
        for (auto &analyzer_trigger_pair: m_analyzers)
            {
            if ((*analyzer_trigger_pair.second)(m_cur_tstep))
                analyzer_trigger_pair.first->analyze(m_cur_tstep);
>>>>>>> d5d513db
            }
        }

<<<<<<< HEAD
        // execute analyzers
        for (auto &analyzer_trigger_pair: m_analyzers)
            {
            if ((*analyzer_trigger_pair.second)(m_cur_tstep))
                analyzer_trigger_pair.first->analyze(m_cur_tstep);
=======
    // run the steps
    for ( ; m_cur_tstep < m_end_tstep; m_cur_tstep++)
        {
        for (auto &tuner: m_tuners)
            {
            if ((*tuner->getTrigger())(m_cur_tstep))
                tuner->update(m_cur_tstep);
>>>>>>> d5d513db
            }

        // execute updaters
        for (auto &updater_trigger_pair: m_updaters)
            {
            if ((*updater_trigger_pair.second)(m_cur_tstep))
                updater_trigger_pair.first->update(m_cur_tstep);
<<<<<<< HEAD
            }

        for (auto &tuner: m_tuners)
            {
            if ((*tuner->getTrigger())(m_cur_tstep))
                tuner->update(m_cur_tstep);
=======
>>>>>>> d5d513db
            }

        // look ahead to the next time step and see which analyzers and updaters will be executed
        // or together all of their requested PDataFlags to determine the flags to set for this time step
        m_sysdef->getParticleData()->setFlags(determineFlags(m_cur_tstep+1));

        // execute the integrator
        if (m_integrator)
            m_integrator->update(m_cur_tstep);

        // execute analyzers for cur_tstep+1
        for (auto &analyzer_trigger_pair: m_analyzers)
            {
            if ((*analyzer_trigger_pair.second)(m_cur_tstep+1))
                analyzer_trigger_pair.first->analyze(m_cur_tstep+1);
            }

        updateTPS();

        // quit if Ctrl-C was pressed
        if (g_sigint_recvd)
            {
            g_sigint_recvd = 0;
            PyErr_SetString(PyExc_KeyboardInterrupt, "");
            throw pybind11::error_already_set();
            return;
            }
        }

<<<<<<< HEAD
    // generate a final status line
    generateStatusLine();
    m_last_status_tstep = m_cur_tstep;

    // execute python callback, if present and needed
    if (!callback.is(py::none()) && (cb_frequency == 0))
        {
        callback(m_cur_tstep);
        }

    // calculate average TPS
    Scalar TPS = Scalar(m_cur_tstep - m_start_tstep) / Scalar(m_clk.getTime() - initial_time) * Scalar(1e9);

    m_last_TPS = TPS;

=======
>>>>>>> d5d513db
    #ifdef ENABLE_MPI
    // make sure all ranks return the same TPS after the run completes
    if (m_comm)
        bcast(m_last_TPS, 0, m_exec_conf->getMPICommunicator());
    #endif
    }

void System::updateTPS()
    {
    // calculate average TPS
    m_last_TPS = double(m_cur_tstep - m_start_tstep) / double(m_clk.getTime() - m_initial_time)
                    * double(1e9);
    }

/*! \param enable Set to true to enable profiling during calls to run()
*/
void System::enableProfiler(bool enable)
    {
    m_profile = enable;
    }

/*! \param logger Logger to register computes and updaters with
    All computes and updaters registered with the system are also registered with the logger.
*/
void System::registerLogger(std::shared_ptr<Logger> logger)
    {
    // set the profiler on everything
    if (m_integrator)
        logger->registerUpdater(m_integrator);

    // updaters
<<<<<<< HEAD
	for (auto &updater_trigger_pair: m_updaters)
		logger->registerUpdater(updater_trigger_pair.first);
=======
    for (auto &updater_trigger_pair: m_updaters)
        logger->registerUpdater(updater_trigger_pair.first);
>>>>>>> d5d513db

    // computes
    for (auto compute: m_computes)
        logger->registerCompute(compute);
    }

/*! \param enable Enable/disable autotuning
    \param period period (approximate) in time steps when returning occurs
*/
void System::setAutotunerParams(bool enabled, unsigned int period)
    {
    // set the autotuner parameters on everything
    if (m_integrator)
        m_integrator->setAutotunerParams(enabled, period);

    // analyzers
<<<<<<< HEAD
	for (auto &analyzer_trigger_pair: m_analyzers)
		analyzer_trigger_pair.first->setAutotunerParams(enabled, period);

    // updaters
	for (auto &updater_trigger_pair: m_updaters)
		updater_trigger_pair.first->setAutotunerParams(enabled, period);
=======
    for (auto &analyzer_trigger_pair: m_analyzers)
        analyzer_trigger_pair.first->setAutotunerParams(enabled, period);

    // updaters
    for (auto &updater_trigger_pair: m_updaters)
        updater_trigger_pair.first->setAutotunerParams(enabled, period);
>>>>>>> d5d513db

    // computes
    for (auto compute: m_computes)
        compute->setAutotunerParams(enabled, period);

    #ifdef ENABLE_MPI
    if (m_comm)
        m_comm->setAutotunerParams(enabled, period);
    #endif
    }

// --------- Steps in the simulation run implemented in helper functions

void System::setupProfiling()
    {
    if (m_profile)
        m_profiler = std::shared_ptr<Profiler>(new Profiler("Simulation"));
    else
        m_profiler = std::shared_ptr<Profiler>();

    // set the profiler on everything
    if (m_integrator)
        m_integrator->setProfiler(m_profiler);
    m_sysdef->getParticleData()->setProfiler(m_profiler);
    m_sysdef->getBondData()->setProfiler(m_profiler);
    m_sysdef->getPairData()->setProfiler(m_profiler);
    m_sysdef->getAngleData()->setProfiler(m_profiler);
    m_sysdef->getDihedralData()->setProfiler(m_profiler);
    m_sysdef->getImproperData()->setProfiler(m_profiler);
    m_sysdef->getConstraintData()->setProfiler(m_profiler);

    // analyzers
	for (auto &analyzer_trigger_pair: m_analyzers)
		analyzer_trigger_pair.first->setProfiler(m_profiler);

    // updaters
	for (auto &updater_trigger_pair: m_updaters)
<<<<<<< HEAD
		updater_trigger_pair.first->setProfiler(m_profiler);
=======
        {
        if (!updater_trigger_pair.first)
            throw runtime_error("Invalid updater_trigger_pair");
        updater_trigger_pair.first->setProfiler(m_profiler);
        }
>>>>>>> d5d513db

    // computes
    for (auto compute: m_computes)
        compute->setProfiler(m_profiler);

#ifdef ENABLE_MPI
    // communicator
    if (m_comm)
        m_comm->setProfiler(m_profiler);
#endif
    }

<<<<<<< HEAD
void System::printStats()
    {
    m_exec_conf->msg->notice(1) << "---------" << endl;
    // print the stats for everything
    if (m_integrator)
        m_integrator->printStats();

    // analyzers
	for (auto &analyzer_trigger_pair: m_analyzers)
		analyzer_trigger_pair.first->printStats();

    // updaters
    for (auto &updater_trigger_pair: m_updaters)
        updater_trigger_pair.first->printStats();

    // computes
    map< string, std::shared_ptr<Compute> >::iterator compute;
    for (compute = m_computes.begin(); compute != m_computes.end(); ++compute)
        compute->second->printStats();

    // output memory trace information
    if (m_exec_conf->getMemoryTracer())
        m_exec_conf->getMemoryTracer()->outputTraces(m_exec_conf->msg);
    }

=======
>>>>>>> d5d513db
void System::resetStats()
    {
    if (m_integrator)
        m_integrator->resetStats();

    // analyzers
	for (auto &analyzer_trigger_pair: m_analyzers)
		analyzer_trigger_pair.first->resetStats();

    // updaters
    for (auto &updater_trigger_pair: m_updaters)
        updater_trigger_pair.first->resetStats();

    // computes
    for (auto compute: m_computes)
        compute->resetStats();
    }

/*! \param tstep Time step for which to determine the flags

    The flags needed are determined by peeking to \a tstep and then using bitwise or to combine all of the flags from the
    analyzers and updaters that are to be executed on that step.
*/
PDataFlags System::determineFlags(unsigned int tstep)
    {
    PDataFlags flags = m_default_flags;
    if (m_integrator)
        flags |= m_integrator->getRequestedPDataFlags();

    for (auto &analyzer_trigger_pair: m_analyzers)
        {
        if ((*analyzer_trigger_pair.second)(tstep))
            flags |= analyzer_trigger_pair.first->getRequestedPDataFlags();
        }

    for (auto &updater_trigger_pair: m_updaters)
        {
        if ((*updater_trigger_pair.second)(tstep))
            flags |= updater_trigger_pair.first->getRequestedPDataFlags();
<<<<<<< HEAD
        }

    for (auto &tuner: m_tuners)
        {
        if ((*tuner->getTrigger())(tstep))
            flags |= tuner->getRequestedPDataFlags();
=======
>>>>>>> d5d513db
        }

    for (auto &tuner: m_tuners)
        {
        if ((*tuner->getTrigger())(tstep))
            flags |= tuner->getRequestedPDataFlags();
        }

<<<<<<< HEAD
    PyObject* typeObj = PyErr_NewException(qualifiedName1, baseTypeObj, 0);
    if(!typeObj) throw py::error_already_set();
    m.attr(name) = py::reinterpret_borrow<py::object>(typeObj);
    return typeObj;
=======
    return flags;
>>>>>>> d5d513db
    }

void export_System(py::module& m)
    {
    py::bind_vector<std::vector<std::pair<std::shared_ptr<Analyzer>,
                    std::shared_ptr<Trigger> > > >(m, "AnalyzerTriggerList");
    py::bind_vector<std::vector<std::pair<std::shared_ptr<Updater>,
                    std::shared_ptr<Trigger> > > >(m, "UpdaterTriggerList");
    py::bind_vector<std::vector<std::shared_ptr<Tuner> > > (m, "TunerList");
    py::bind_vector<std::vector<std::shared_ptr<Compute> > > (m, "ComputeList");

    py::bind_vector<std::vector<std::pair<std::shared_ptr<Analyzer>,
                    std::shared_ptr<Trigger> > > >(m, "AnalyzerTriggerList");
    py::bind_vector<std::vector<std::pair<std::shared_ptr<Updater>,
                    std::shared_ptr<Trigger> > > >(m, "UpdaterTriggerList");
    py::bind_vector<std::vector<std::shared_ptr<Tuner> > > (m, "TunerList");

    py::class_< System, std::shared_ptr<System> > (m,"System")
    .def(py::init< std::shared_ptr<SystemDefinition>, unsigned int >())
<<<<<<< HEAD
    .def("addCompute", &System::addCompute)
    .def("overwriteCompute", &System::overwriteCompute)
    .def("removeCompute", &System::removeCompute)
    .def("getCompute", &System::getCompute)
=======
>>>>>>> d5d513db

    .def("setIntegrator", &System::setIntegrator)
    .def("getIntegrator", &System::getIntegrator)

    .def("registerLogger", &System::registerLogger)
    .def("setAutotunerParams", &System::setAutotunerParams)
    .def("enableProfiler", &System::enableProfiler)
    .def("run", &System::run)

    .def("getLastTPS", &System::getLastTPS)
    .def("getCurrentTimeStep", &System::getCurrentTimeStep)
    .def("setPressureFlag", &System::setPressureFlag)
    .def("getPressureFlag", &System::getPressureFlag)
    .def_property_readonly("analyzers", &System::getAnalyzers)
    .def_property_readonly("updaters", &System::getUpdaters)
    .def_property_readonly("tuners", &System::getTuners)
<<<<<<< HEAD
=======
    .def_property_readonly("computes", &System::getComputes)
>>>>>>> d5d513db
#ifdef ENABLE_MPI
    .def("setCommunicator", &System::setCommunicator)
    .def("getCommunicator", &System::getCommunicator)
#endif
    ;
    }<|MERGE_RESOLUTION|>--- conflicted
+++ resolved
@@ -59,92 +59,6 @@
     #endif
     }
 
-<<<<<<< HEAD
-/*! \param analyzer Shared pointer to the Analyzer to add
-    \param name A unique name to identify the Analyzer by
-    \param period Analyzer::analyze() will be called for every time step that is a multiple
-    of \a period.
-    \param phase Phase offset. A value of -1 sets no phase, updates start on the current step. A value of 0 or greater
-                 sets the analyzer to run at steps where (step % (period + phase)) == 0.
-
-    All Analyzers will be called, in the order that they are added, and with the specified
-    \a period during time step calculations performed when run() is called. An analyzer
-    can be prevented from running in future runs by removing it (removeAnalyzer()) before
-    calling run()
-*/
-/*! \param compute Shared pointer to the Compute to add
-    \param name Unique name to assign to this Compute
-
-    Computes are added to the System only as a convenience for naming,
-    saving to restart files, and to activate profiling. They are never
-    directly called by the system.
-*/
-void System::addCompute(std::shared_ptr<Compute> compute, const std::string& name)
-    {
-    // sanity check
-    assert(compute);
-
-    // check if the name is unique
-    map< string, std::shared_ptr<Compute> >::iterator i = m_computes.find(name);
-    if (i == m_computes.end())
-        m_computes[name] = compute;
-    else
-        {
-        m_exec_conf->msg->error() << "Compute " << name << " already exists" << endl;
-        throw runtime_error("System: cannot add compute");
-        }
-    }
-
-/*! \param compute Shared pointer to the Compute to add
-    \param name Unique name to assign to this Compute
-
-    Computes are added to the System only as a convenience for naming,
-    saving to restart files, and to activate profiling. They are never
-    directly called by the system. This method adds a compute, overwriting
-    any existing compute by the same name.
-*/
-void System::overwriteCompute(std::shared_ptr<Compute> compute, const std::string& name)
-    {
-    // sanity check
-    assert(compute);
-
-    m_computes[name] = compute;
-    }
-
-/*! \param name Name of the Compute to remove
-*/
-void System::removeCompute(const std::string& name)
-    {
-    // see if the compute exists to be removed
-    map< string, std::shared_ptr<Compute> >::iterator i = m_computes.find(name);
-    if (i == m_computes.end())
-        {
-        m_exec_conf->msg->error() << "Compute " << name << " not found" << endl;
-        throw runtime_error("System: cannot remove compute");
-        }
-    else
-        m_computes.erase(i);
-    }
-
-/*! \param name Name of the compute to access
-    \returns A shared pointer to the Compute as provided previously by addCompute()
-*/
-std::shared_ptr<Compute> System::getCompute(const std::string& name)
-    {
-    // see if the compute even exists first
-    map< string, std::shared_ptr<Compute> >::iterator i = m_computes.find(name);
-    if (i == m_computes.end())
-        {
-        m_exec_conf->msg->error() << "Compute " << name << " not found" << endl;
-        throw runtime_error("System: cannot retrieve compute");
-        return std::shared_ptr<Compute>();
-        }
-    else
-        return m_computes[name];
-    }
-
-=======
->>>>>>> d5d513db
 // -------------- Integrator methods
 
 /*! \param integrator Updater to set as the Integrator for this System
@@ -207,116 +121,13 @@
     // execute analyzers on initial step if requested
     if (write_at_start)
         {
-<<<<<<< HEAD
-        // check the clock and output a status line if needed
-        uint64_t cur_time = m_clk.getTime();
-
-        // check if the time limit has exceeded
-        if (limit_hours != 0.0f)
-            {
-            if (m_cur_tstep % limit_multiple == 0)
-                {
-                int64_t time_limit = int64_t(limit_hours * 3600.0 * 1e9);
-                if (int64_t(cur_time) - initial_time > time_limit)
-                    timeout_end_run = 1;
-
-                #ifdef ENABLE_MPI
-                // if any processor wants to end the run, end it on all processors
-                if (m_comm)
-                    {
-                    if (m_profiler) m_profiler->push("MPI sync");
-                    MPI_Allreduce(MPI_IN_PLACE, &timeout_end_run, 1, MPI_INT, MPI_SUM, m_exec_conf->getMPICommunicator());
-                    if (m_profiler) m_profiler->pop();
-                    }
-                #endif
-
-                if (timeout_end_run)
-                    {
-                    m_exec_conf->msg->notice(2) << "Ending run at time step " << m_cur_tstep << " as " << limit_hours << " hours have passed" << endl;
-                    break;
-                    }
-                }
-            }
-
-        // check if wall clock time limit has passed
-        if (walltime_stop != NULL)
-            {
-            if (m_cur_tstep % limit_multiple == 0)
-                {
-                time_t end_time = atoi(walltime_stop);
-                time_t predict_time = time(NULL);
-
-                // predict when the next limit_multiple will be reached
-                if (m_med_tps != Scalar(0))
-                    predict_time += time_t(Scalar(limit_multiple) / m_med_tps);
-
-                if (predict_time >= end_time)
-                    timeout_end_run = 1;
-
-                #ifdef ENABLE_MPI
-                // if any processor wants to end the run, end it on all processors
-                if (m_comm)
-                    {
-                    if (m_profiler) m_profiler->push("MPI sync");
-                    MPI_Allreduce(MPI_IN_PLACE, &timeout_end_run, 1, MPI_INT, MPI_SUM, m_exec_conf->getMPICommunicator());
-                    if (m_profiler) m_profiler->pop();
-                    }
-                #endif
-
-                if (timeout_end_run)
-                    {
-                    m_exec_conf->msg->notice(2) << "Ending run before HOOMD_WALLTIME_STOP - current time step: " << m_cur_tstep << endl;
-                    break;
-                    }
-                }
-            }
-
-        // execute python callback, if present and needed
-        // a negative return value indicates immediate end of run.
-        if (!callback.is(py::none()) && (cb_frequency > 0) && (m_cur_tstep % cb_frequency == 0))
-            {
-            py::object rv = callback(m_cur_tstep);
-            if (!rv.is(py::none()))
-                {
-                int extracted_rv = py::cast<int>(rv);
-                if (extracted_rv < 0)
-                    {
-                    m_exec_conf->msg->notice(2) << "End of run requested by python callback at step "
-                         << m_cur_tstep << " / " << m_end_tstep << endl;
-                    break;
-                    }
-                }
-            }
-
-        if (cur_time - m_last_status_time >= uint64_t(m_stats_period)*uint64_t(1000000000))
-            {
-            generateStatusLine();
-            m_last_status_time = cur_time;
-            m_last_status_tstep = m_cur_tstep;
-
-            // check for any CUDA errors
-            #ifdef ENABLE_HIP
-            if (m_exec_conf->isCUDAEnabled())
-                {
-                CHECK_CUDA_ERROR();
-                }
-            #endif
-=======
         for (auto &analyzer_trigger_pair: m_analyzers)
             {
             if ((*analyzer_trigger_pair.second)(m_cur_tstep))
                 analyzer_trigger_pair.first->analyze(m_cur_tstep);
->>>>>>> d5d513db
-            }
-        }
-
-<<<<<<< HEAD
-        // execute analyzers
-        for (auto &analyzer_trigger_pair: m_analyzers)
-            {
-            if ((*analyzer_trigger_pair.second)(m_cur_tstep))
-                analyzer_trigger_pair.first->analyze(m_cur_tstep);
-=======
+            }
+        }
+
     // run the steps
     for ( ; m_cur_tstep < m_end_tstep; m_cur_tstep++)
         {
@@ -324,7 +135,6 @@
             {
             if ((*tuner->getTrigger())(m_cur_tstep))
                 tuner->update(m_cur_tstep);
->>>>>>> d5d513db
             }
 
         // execute updaters
@@ -332,15 +142,6 @@
             {
             if ((*updater_trigger_pair.second)(m_cur_tstep))
                 updater_trigger_pair.first->update(m_cur_tstep);
-<<<<<<< HEAD
-            }
-
-        for (auto &tuner: m_tuners)
-            {
-            if ((*tuner->getTrigger())(m_cur_tstep))
-                tuner->update(m_cur_tstep);
-=======
->>>>>>> d5d513db
             }
 
         // look ahead to the next time step and see which analyzers and updaters will be executed
@@ -370,24 +171,6 @@
             }
         }
 
-<<<<<<< HEAD
-    // generate a final status line
-    generateStatusLine();
-    m_last_status_tstep = m_cur_tstep;
-
-    // execute python callback, if present and needed
-    if (!callback.is(py::none()) && (cb_frequency == 0))
-        {
-        callback(m_cur_tstep);
-        }
-
-    // calculate average TPS
-    Scalar TPS = Scalar(m_cur_tstep - m_start_tstep) / Scalar(m_clk.getTime() - initial_time) * Scalar(1e9);
-
-    m_last_TPS = TPS;
-
-=======
->>>>>>> d5d513db
     #ifdef ENABLE_MPI
     // make sure all ranks return the same TPS after the run completes
     if (m_comm)
@@ -419,13 +202,8 @@
         logger->registerUpdater(m_integrator);
 
     // updaters
-<<<<<<< HEAD
-	for (auto &updater_trigger_pair: m_updaters)
-		logger->registerUpdater(updater_trigger_pair.first);
-=======
     for (auto &updater_trigger_pair: m_updaters)
         logger->registerUpdater(updater_trigger_pair.first);
->>>>>>> d5d513db
 
     // computes
     for (auto compute: m_computes)
@@ -442,21 +220,12 @@
         m_integrator->setAutotunerParams(enabled, period);
 
     // analyzers
-<<<<<<< HEAD
-	for (auto &analyzer_trigger_pair: m_analyzers)
-		analyzer_trigger_pair.first->setAutotunerParams(enabled, period);
-
-    // updaters
-	for (auto &updater_trigger_pair: m_updaters)
-		updater_trigger_pair.first->setAutotunerParams(enabled, period);
-=======
     for (auto &analyzer_trigger_pair: m_analyzers)
         analyzer_trigger_pair.first->setAutotunerParams(enabled, period);
 
     // updaters
     for (auto &updater_trigger_pair: m_updaters)
         updater_trigger_pair.first->setAutotunerParams(enabled, period);
->>>>>>> d5d513db
 
     // computes
     for (auto compute: m_computes)
@@ -494,15 +263,11 @@
 
     // updaters
 	for (auto &updater_trigger_pair: m_updaters)
-<<<<<<< HEAD
-		updater_trigger_pair.first->setProfiler(m_profiler);
-=======
         {
         if (!updater_trigger_pair.first)
             throw runtime_error("Invalid updater_trigger_pair");
         updater_trigger_pair.first->setProfiler(m_profiler);
         }
->>>>>>> d5d513db
 
     // computes
     for (auto compute: m_computes)
@@ -515,34 +280,6 @@
 #endif
     }
 
-<<<<<<< HEAD
-void System::printStats()
-    {
-    m_exec_conf->msg->notice(1) << "---------" << endl;
-    // print the stats for everything
-    if (m_integrator)
-        m_integrator->printStats();
-
-    // analyzers
-	for (auto &analyzer_trigger_pair: m_analyzers)
-		analyzer_trigger_pair.first->printStats();
-
-    // updaters
-    for (auto &updater_trigger_pair: m_updaters)
-        updater_trigger_pair.first->printStats();
-
-    // computes
-    map< string, std::shared_ptr<Compute> >::iterator compute;
-    for (compute = m_computes.begin(); compute != m_computes.end(); ++compute)
-        compute->second->printStats();
-
-    // output memory trace information
-    if (m_exec_conf->getMemoryTracer())
-        m_exec_conf->getMemoryTracer()->outputTraces(m_exec_conf->msg);
-    }
-
-=======
->>>>>>> d5d513db
 void System::resetStats()
     {
     if (m_integrator)
@@ -582,31 +319,15 @@
         {
         if ((*updater_trigger_pair.second)(tstep))
             flags |= updater_trigger_pair.first->getRequestedPDataFlags();
-<<<<<<< HEAD
         }
 
     for (auto &tuner: m_tuners)
         {
         if ((*tuner->getTrigger())(tstep))
             flags |= tuner->getRequestedPDataFlags();
-=======
->>>>>>> d5d513db
-        }
-
-    for (auto &tuner: m_tuners)
-        {
-        if ((*tuner->getTrigger())(tstep))
-            flags |= tuner->getRequestedPDataFlags();
-        }
-
-<<<<<<< HEAD
-    PyObject* typeObj = PyErr_NewException(qualifiedName1, baseTypeObj, 0);
-    if(!typeObj) throw py::error_already_set();
-    m.attr(name) = py::reinterpret_borrow<py::object>(typeObj);
-    return typeObj;
-=======
+        }
+
     return flags;
->>>>>>> d5d513db
     }
 
 void export_System(py::module& m)
@@ -618,21 +339,8 @@
     py::bind_vector<std::vector<std::shared_ptr<Tuner> > > (m, "TunerList");
     py::bind_vector<std::vector<std::shared_ptr<Compute> > > (m, "ComputeList");
 
-    py::bind_vector<std::vector<std::pair<std::shared_ptr<Analyzer>,
-                    std::shared_ptr<Trigger> > > >(m, "AnalyzerTriggerList");
-    py::bind_vector<std::vector<std::pair<std::shared_ptr<Updater>,
-                    std::shared_ptr<Trigger> > > >(m, "UpdaterTriggerList");
-    py::bind_vector<std::vector<std::shared_ptr<Tuner> > > (m, "TunerList");
-
     py::class_< System, std::shared_ptr<System> > (m,"System")
     .def(py::init< std::shared_ptr<SystemDefinition>, unsigned int >())
-<<<<<<< HEAD
-    .def("addCompute", &System::addCompute)
-    .def("overwriteCompute", &System::overwriteCompute)
-    .def("removeCompute", &System::removeCompute)
-    .def("getCompute", &System::getCompute)
-=======
->>>>>>> d5d513db
 
     .def("setIntegrator", &System::setIntegrator)
     .def("getIntegrator", &System::getIntegrator)
@@ -649,10 +357,7 @@
     .def_property_readonly("analyzers", &System::getAnalyzers)
     .def_property_readonly("updaters", &System::getUpdaters)
     .def_property_readonly("tuners", &System::getTuners)
-<<<<<<< HEAD
-=======
     .def_property_readonly("computes", &System::getComputes)
->>>>>>> d5d513db
 #ifdef ENABLE_MPI
     .def("setCommunicator", &System::setCommunicator)
     .def("getCommunicator", &System::getCommunicator)
