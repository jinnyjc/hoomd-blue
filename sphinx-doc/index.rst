HOOMD-blue
++++++++++

Welcome to the reference documentation for HOOMD-blue!

The HOOMD examples and tutorials complement this documentation. `Read the HOOMD-blue tutorial online <http://nbviewer.jupyter.org/github/joaander/hoomd-examples/blob/master/index.ipynb>`_

On laptops/workstations, you can install `stable binaries <http://glotzerlab.engin.umich.edu/hoomd-blue/download.html>`_
with conda. If you haven't already, download and install `miniconda <http://conda.pydata.org/miniconda.html>`_. Then
<<<<<<< HEAD
add the glotzer channel and install HOOMD-blue::

    $ conda config --add channels glotzer
=======
add the conda-forge channel and install HOOMD-blue::

    $ conda config --add channels conda-forge
>>>>>>> a4a24a6d
    $ conda install hoomd

If you have already installed hoomd in conda, you can upgrade to the latest version::

    $ conda update --all

<<<<<<< HEAD
On clusters, compile HOOMD from source so that you are using the right MPI version to take advantage
of the high performance network. Your cluster may also require a specific version of CUDA.
=======
On clusters, use `singularity containers <https://hub.docker.com/r/glotzerlab/software/>`_ or compile HOOMD from source so
that you are using the right MPI version to take advantage of the high performance network. Your cluster may also require
a specific version of CUDA.
>>>>>>> a4a24a6d

.. toctree::
    :maxdepth: 2
    :caption: Concepts

    compiling
    command-line-options
    units
    box
    aniso
    nlist
    mpi
    autotuner
    restartable-jobs
    varperiod
    developer

.. toctree::
   :maxdepth: 3
   :caption: Stable python packages

   package-hoomd
   package-hpmc
   package-md
   package-mpcd
   package-dem

.. toctree::
   :maxdepth: 3
   :caption: Additional python packages

   package-cgcmm
   package-deprecated
   package-jit
   package-metal

.. toctree::
   :maxdepth: 3
   :caption: Reference

   license
   credits
   indices<|MERGE_RESOLUTION|>--- conflicted
+++ resolved
@@ -7,29 +7,18 @@
 
 On laptops/workstations, you can install `stable binaries <http://glotzerlab.engin.umich.edu/hoomd-blue/download.html>`_
 with conda. If you haven't already, download and install `miniconda <http://conda.pydata.org/miniconda.html>`_. Then
-<<<<<<< HEAD
-add the glotzer channel and install HOOMD-blue::
-
-    $ conda config --add channels glotzer
-=======
 add the conda-forge channel and install HOOMD-blue::
 
     $ conda config --add channels conda-forge
->>>>>>> a4a24a6d
     $ conda install hoomd
 
 If you have already installed hoomd in conda, you can upgrade to the latest version::
 
     $ conda update --all
 
-<<<<<<< HEAD
-On clusters, compile HOOMD from source so that you are using the right MPI version to take advantage
-of the high performance network. Your cluster may also require a specific version of CUDA.
-=======
 On clusters, use `singularity containers <https://hub.docker.com/r/glotzerlab/software/>`_ or compile HOOMD from source so
 that you are using the right MPI version to take advantage of the high performance network. Your cluster may also require
 a specific version of CUDA.
->>>>>>> a4a24a6d
 
 .. toctree::
     :maxdepth: 2
