"""Sphinx configuration."""

import sys
import os
import sphinx

sphinx_ver = tuple(map(int, sphinx.__version__.split('.')))

# If extensions (or modules to document with autodoc) are in another directory,
# add these directories to sys.path here. If the directory is relative to the
# documentation root, use os.path.abspath to make it absolute, like shown here.
sys.path.insert(0, os.path.abspath('..'))

# TEMPORARY
# TODO: remove this when 3.0 is closer to completion
# stop warning about invalid references
suppress_warnings = ['ref.any']

extensions = [
    'nbsphinx', 'sphinx.ext.autodoc', 'sphinx.ext.autosummary',
    'sphinx.ext.napoleon', 'sphinx.ext.intersphinx', 'sphinx.ext.mathjax',
    'sphinx.ext.todo', 'IPython.sphinxext.ipython_console_highlighting'
]

napoleon_include_special_with_doc = True

intersphinx_mapping = {
<<<<<<< HEAD
        'python': ('https://docs.python.org/3', None),
        'numpy': ('https://docs.scipy.org/doc/numpy', None),
        'gsd': ('https://gsd.readthedocs.io/en/stable/', None)
        }
autodoc_docstring_signature = True;

# Commenting out inherited-members by default. Leaving the code here in case we
# decide to go back to this setting after making more progress in the
# documentation.

# if sphinx_ver < (1,8,0):
#     autodoc_default_flags = ['inherited-members'];
# else:
#     autodoc_default_options = {'inherited-members': None};

autodoc_mock_imports = ['hoomd._hoomd',
                        'hoomd.md._md',
                        'hoomd.metal._metal',
                        'hoomd.mpcd._mpcd',
                        'hoomd.dem._dem',
                        'hoomd.minimize._minimize',
                        'hoomd.hpmc._hpmc',
                        'hoomd.hpmc._jit',
                        ]
=======
    'python': ('https://docs.python.org/3', None),
    'numpy': ('https://docs.scipy.org/doc/numpy', None),
    'gsd': ('https://gsd.readthedocs.io/en/stable/', None)
}
autodoc_docstring_signature = True

autodoc_mock_imports = [
    'hoomd._hoomd',
    'hoomd.md._md',
    'hoomd.metal._metal',
    'hoomd.mpcd._mpcd',
    'hoomd.dem._dem',
    'hoomd.minimize._minimize',
    'hoomd.jit._jit',
    'hoomd.hpmc._hpmc',
]
>>>>>>> fb2d30d3

templates_path = ['_templates']
exclude_patterns = ['_build', 'figures']

source_suffix = '.rst'

master_doc = 'index'

project = 'HOOMD-blue'
copyright = '2009-2021 The Regents of the University of Michigan'
author = 'The Regents of the University of Michigan'

version = '3.0.0-beta.6'
release = '3.0.0-beta.6'

language = None

default_role = 'any'

pygments_style = 'sphinx'

todo_include_todos = False

html_theme = 'sphinx_rtd_theme'
html_css_files = ['css/hoomd-theme.css']
html_static_path = ['_static']<|MERGE_RESOLUTION|>--- conflicted
+++ resolved
@@ -25,32 +25,6 @@
 napoleon_include_special_with_doc = True
 
 intersphinx_mapping = {
-<<<<<<< HEAD
-        'python': ('https://docs.python.org/3', None),
-        'numpy': ('https://docs.scipy.org/doc/numpy', None),
-        'gsd': ('https://gsd.readthedocs.io/en/stable/', None)
-        }
-autodoc_docstring_signature = True;
-
-# Commenting out inherited-members by default. Leaving the code here in case we
-# decide to go back to this setting after making more progress in the
-# documentation.
-
-# if sphinx_ver < (1,8,0):
-#     autodoc_default_flags = ['inherited-members'];
-# else:
-#     autodoc_default_options = {'inherited-members': None};
-
-autodoc_mock_imports = ['hoomd._hoomd',
-                        'hoomd.md._md',
-                        'hoomd.metal._metal',
-                        'hoomd.mpcd._mpcd',
-                        'hoomd.dem._dem',
-                        'hoomd.minimize._minimize',
-                        'hoomd.hpmc._hpmc',
-                        'hoomd.hpmc._jit',
-                        ]
-=======
     'python': ('https://docs.python.org/3', None),
     'numpy': ('https://docs.scipy.org/doc/numpy', None),
     'gsd': ('https://gsd.readthedocs.io/en/stable/', None)
@@ -64,10 +38,9 @@
     'hoomd.mpcd._mpcd',
     'hoomd.dem._dem',
     'hoomd.minimize._minimize',
-    'hoomd.jit._jit',
+    'hoomd.hpmc._jit',
     'hoomd.hpmc._hpmc',
 ]
->>>>>>> fb2d30d3
 
 templates_path = ['_templates']
 exclude_patterns = ['_build', 'figures']
