--- conflicted
+++ resolved
@@ -134,13 +134,8 @@
 	# parse command line
 	_parse_command_line();
 
-<<<<<<< HEAD
-	# check if initialization has already occured
+	# check if initialization has already occurred
 	if (globals.system_definition != None):
-=======
-	# check if initialization has already occurred
-	if (globals.particle_data != None):
->>>>>>> 512d275a
 		print >> sys.stderr, "\n***Error! Cannot initialize more than once\n";
 		raise RuntimeError('Error initializing');
 
@@ -186,13 +181,8 @@
 	_parse_command_line();
 	my_exec_conf = _create_exec_conf();
 	
-<<<<<<< HEAD
-	# check if initialization has already occured
+	# check if initialization has already occurred
 	if (globals.system_definition != None):
-=======
-	# check if initialization has already occurred
-	if (globals.particle_data != None):
->>>>>>> 512d275a
 		print >> sys.stderr, "\n***Error! Cannot initialize more than once\n";
 		raise RuntimeError('Error initializing');
 
