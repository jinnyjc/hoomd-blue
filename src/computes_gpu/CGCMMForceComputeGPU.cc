/*
Highly Optimized Object-Oriented Molecular Dynamics (HOOMD) Open
Source Software License
Copyright (c) 2008 Ames Laboratory Iowa State University
All rights reserved.

Redistribution and use of HOOMD, in source and binary forms, with or
without modification, are permitted, provided that the following
conditions are met:

* Redistributions of source code must retain the above copyright notice,
this list of conditions and the following disclaimer.

* Redistributions in binary form must reproduce the above copyright
notice, this list of conditions and the following disclaimer in the
documentation and/or other materials provided with the distribution.

* Neither the name of the copyright holder nor the names HOOMD's
contributors may be used to endorse or promote products derived from this
software without specific prior written permission.

Disclaimer

THIS SOFTWARE IS PROVIDED BY THE COPYRIGHT HOLDER AND
CONTRIBUTORS ``AS IS''  AND ANY EXPRESS OR IMPLIED WARRANTIES,
INCLUDING, BUT NOT LIMITED TO, THE IMPLIED WARRANTIES OF MERCHANTABILITY
AND FITNESS FOR A PARTICULAR PURPOSE ARE DISCLAIMED. 

IN NO EVENT SHALL THE COPYRIGHT HOLDER OR CONTRIBUTORS  BE LIABLE
FOR ANY DIRECT, INDIRECT, INCIDENTAL, SPECIAL, EXEMPLARY, OR
CONSEQUENTIAL DAMAGES (INCLUDING, BUT NOT LIMITED TO, PROCUREMENT OF
SUBSTITUTE GOODS OR SERVICES; LOSS OF USE, DATA, OR PROFITS; OR BUSINESS
INTERRUPTION) HOWEVER CAUSED AND ON ANY THEORY OF LIABILITY, WHETHER IN
CONTRACT, STRICT LIABILITY, OR TORT (INCLUDING NEGLIGENCE OR OTHERWISE)
ARISING IN ANY WAY OUT OF THE USE OF THIS SOFTWARE, EVEN IF ADVISED OF
THE POSSIBILITY OF SUCH DAMAGE.
*/

// $Id$
// $URL$
// Maintainer: blevine

/*! \file CGCMMForceComputeGPU.cc
	\brief Defines the CGCMMForceComputeGPU class
*/

#ifdef WIN32
#pragma warning( push )
#pragma warning( disable : 4103 4244 )
#endif

#include "CGCMMForceComputeGPU.h"
#include "cuda_runtime.h"

#include <stdexcept>

#include <boost/python.hpp>
using namespace boost::python;

#include <boost/bind.hpp>

using namespace boost;
using namespace std;

/*! \param sysdef System to compute forces on
 	\param nlist Neighborlist to use for computing the forces
	\param r_cut Cuttoff radius beyond which the force is 0
	\post memory is allocated and all parameters ljX are set to 0.0
	\note The CGCMMForceComputeGPU does not own the Neighborlist, the caller should
		delete the neighborlist when done.
*/
<<<<<<< HEAD
CGCMMForceComputeGPU::CGCMMForceComputeGPU(boost::shared_ptr<SystemDefinition> sysdef, boost::shared_ptr<NeighborList> nlist, Scalar r_cut) 
	: CGCMMForceCompute(sysdef, nlist, r_cut)
=======
CGCMMForceComputeGPU::CGCMMForceComputeGPU(boost::shared_ptr<ParticleData> pdata, boost::shared_ptr<NeighborList> nlist, Scalar r_cut) 
	: CGCMMForceCompute(pdata, nlist, r_cut), m_block_size(64)
>>>>>>> 14099698
	{
	// can't run on the GPU if there aren't any GPUs in the execution configuration
	if (exec_conf.gpu.size() == 0)
		{
		cerr << endl << "***Error! Creating a CGCMMForceComputeGPU with no GPU in the execution configuration" << endl << endl;
		throw std::runtime_error("Error initializing CGCMMForceComputeGPU");
		}
	
	if (m_ntypes > 44)
		{
		cerr << endl << "***Error! CGCMMForceComputeGPU cannot handle " << m_ntypes << " types" << endl << endl;
		throw runtime_error("Error initializing CGCMMForceComputeGPU");
		}
		
	// ulf workaround setup
	#ifndef DISABLE_ULF_WORKAROUND
	// the ULF workaround is needed on GTX280 and older GPUS
	// it is not needed on C1060, S1070, GTX285, GTX295, and (hopefully) newer ones
	m_ulf_workaround = true;
	
	cudaDeviceProp deviceProp;
	int dev;
	exec_conf.gpu[0]->call(bind(cudaGetDevice, &dev));	
	exec_conf.gpu[0]->call(bind(cudaGetDeviceProperties, &deviceProp, dev));
	
	if (deviceProp.major == 1 && deviceProp.minor >= 3)
		m_ulf_workaround = false;
	if (string(deviceProp.name) == "GeForce GTX 280")
		m_ulf_workaround = true;
		
	if (m_ulf_workaround)
		cout << "Notice: ULF bug workaround enabled for CGCMMForceComputeGPU" << endl;
	#else
	m_ulf_workaround = false;
	#endif

	// allocate the coeff data on the GPU
	int nbytes = sizeof(float4)*m_pdata->getNTypes()*m_pdata->getNTypes();
	
	d_coeffs.resize(exec_conf.gpu.size());
	for (unsigned int cur_gpu = 0; cur_gpu < exec_conf.gpu.size(); cur_gpu++)
		{
		exec_conf.gpu[cur_gpu]->setTag(__FILE__, __LINE__);
		exec_conf.gpu[cur_gpu]->call(bind(cudaMalloc, (void **)((void *)&d_coeffs[cur_gpu]), nbytes));
		assert(d_coeffs[cur_gpu]);
		exec_conf.gpu[cur_gpu]->call(bind(cudaMemset, (void *)d_coeffs[cur_gpu], 0, nbytes));
		}
	// allocate the coeff data on the CPU
	h_coeffs = new float4[m_pdata->getNTypes()*m_pdata->getNTypes()];
	}
	

CGCMMForceComputeGPU::~CGCMMForceComputeGPU()
	{
	// free the coefficients on the GPU
	exec_conf.tagAll(__FILE__, __LINE__);
	for (unsigned int cur_gpu = 0; cur_gpu < exec_conf.gpu.size(); cur_gpu++)
		{
		assert(d_coeffs[cur_gpu]);
		exec_conf.gpu[cur_gpu]->call(bind(cudaFree, (void *)d_coeffs[cur_gpu]));
		}
	delete[] h_coeffs;
	}
	
/*! \param block_size Size of the block to run on the device
	Performance of the code may be dependant on the block size run
	on the GPU. \a block_size should be set to be a multiple of 32.
*/
void CGCMMForceComputeGPU::setBlockSize(int block_size)
	{
	m_block_size = block_size;
	}

/*! \post The parameters \a lj1 through \a lj4 are set for the pairs \a typ1, \a typ2 and \a typ2, \a typ1.
	\note \a lj? are low level parameters used in the calculation. In order to specify
	these for a 12-4 and 9-6 lennard jones formula (with alpha), they should be set to the following.

        12-4
	- \a lj1 = 2.598076 * epsilon * pow(sigma,12.0)
	- \a lj2 = 0.0
	- \a lj3 = 0.0
	- \a lj4 = alpha * 2.598076 * epsilon * pow(sigma,4.0)

        9-6
	- \a lj1 = 0.0
	- \a lj2 = alpha * 6.75 * epsilon * pow(sigma,6.0)
	- \a lj3 = 6.75 * epsilon * pow(sigma,9.0);
	- \a lj4 = 0.0
	
	Setting the parameters for typ1,typ2 automatically sets the same parameters for typ2,typ1: there
	is no need to call this funciton for symmetric pairs. Any pairs that this function is not called
	for will have lj1 through lj4 set to 0.0.
	
	\param typ1 Specifies one type of the pair
	\param typ2 Specifies the second type of the pair
	\param lj1 First parameter used to calcluate forces
	\param lj2 Second parameter used to calculate forces
	\param lj3 Third parameter used to calcluate forces
	\param lj4 Fourth parameter used to calculate forces
*/
void CGCMMForceComputeGPU::setParams(unsigned int typ1, unsigned int typ2, Scalar lj1, Scalar lj2, Scalar lj3, Scalar lj4)
	{
	assert(h_coeffs);
	if (typ1 >= m_ntypes || typ2 >= m_ntypes)
		{
		cerr << endl << "***Error! Trying to set CGCMM params for a non existant type! " << typ1 << "," << typ2 << endl << endl;
		throw runtime_error("CGCMMForceComputeGpu::setParams argument error");
		}
	
	// set coeffs in both symmetric positions in the matrix
	h_coeffs[typ1*m_pdata->getNTypes() + typ2] = make_float4(lj1, lj2, lj3, lj4);
	h_coeffs[typ2*m_pdata->getNTypes() + typ1] = make_float4(lj1, lj2, lj3, lj4);
	
	int nbytes = sizeof(float4)*m_pdata->getNTypes()*m_pdata->getNTypes();
	exec_conf.tagAll(__FILE__, __LINE__);
	for (unsigned int cur_gpu = 0; cur_gpu < exec_conf.gpu.size(); cur_gpu++)
		exec_conf.gpu[cur_gpu]->call(bind(cudaMemcpy, d_coeffs[cur_gpu], h_coeffs, nbytes, cudaMemcpyHostToDevice));
	}
		
/*! \post The CGCMM forces are computed for the given timestep on the GPU. 
	The neighborlist's compute method is called to ensure that it is up to date
	before forces are computed.
 	\param timestep Current time step of the simulation
 	
 	Calls gpu_compute_cgcmm_forces to do the dirty work.
*/
void CGCMMForceComputeGPU::computeForces(unsigned int timestep)
	{
	// start by updating the neighborlist
	m_nlist->compute(timestep);
	
	// start the profile
	if (m_prof) m_prof->push(exec_conf, "CGCMM pair");
	
	// The GPU implementation CANNOT handle a half neighborlist, error out now
	bool third_law = m_nlist->getStorageMode() == NeighborList::half;
	if (third_law)
		{
		cerr << endl << "***Error! CGCMMForceComputeGPU cannot handle a half neighborlist" << endl << endl;
		throw runtime_error("Error computing forces in CGCMMForceComputeGPU");
		}
	
	// access the neighbor list, which just selects the neighborlist into the device's memory, copying
	// it there if needed
	vector<gpu_nlist_array>& nlist = m_nlist->getListGPU();

	// access the particle data
	vector<gpu_pdata_arrays>& pdata = m_pdata->acquireReadOnlyGPU();
	gpu_boxsize box = m_pdata->getBoxGPU();
	
	// run the kernel on all GPUs in parallel
	exec_conf.tagAll(__FILE__, __LINE__);
	for (unsigned int cur_gpu = 0; cur_gpu < exec_conf.gpu.size(); cur_gpu++)
		exec_conf.gpu[cur_gpu]->callAsync(bind(gpu_compute_cgcmm_forces, m_gpu_forces[cur_gpu].d_data, pdata[cur_gpu], box, nlist[cur_gpu], d_coeffs[cur_gpu], m_pdata->getNTypes(), m_r_cut * m_r_cut, m_block_size, m_ulf_workaround));
	exec_conf.syncAll();
	
	m_pdata->release();
	
	// the force data is now only up to date on the gpu
	m_data_location = gpu;

	Scalar avg_neigh = m_nlist->estimateNNeigh();
	int64_t n_calc = int64_t(avg_neigh * m_pdata->getN());
	int64_t mem_transfer = m_pdata->getN() * (4 + 16 + 20) + n_calc * (4 + 16);
	int64_t flops = n_calc * (3+12+5+2+3+11+3+8+7);
	if (m_prof) m_prof->pop(exec_conf, flops, mem_transfer);
	}

void export_CGCMMForceComputeGPU()
	{
	class_<CGCMMForceComputeGPU, boost::shared_ptr<CGCMMForceComputeGPU>, bases<CGCMMForceCompute>, boost::noncopyable >
		("CGCMMForceComputeGPU", init< boost::shared_ptr<SystemDefinition>, boost::shared_ptr<NeighborList>, Scalar >())
		.def("setBlockSize", &CGCMMForceComputeGPU::setBlockSize)
		;
	}

#ifdef WIN32
#pragma warning( pop )
#endif
<|MERGE_RESOLUTION|>--- conflicted
+++ resolved
@@ -69,13 +69,8 @@
 	\note The CGCMMForceComputeGPU does not own the Neighborlist, the caller should
 		delete the neighborlist when done.
 */
-<<<<<<< HEAD
 CGCMMForceComputeGPU::CGCMMForceComputeGPU(boost::shared_ptr<SystemDefinition> sysdef, boost::shared_ptr<NeighborList> nlist, Scalar r_cut) 
-	: CGCMMForceCompute(sysdef, nlist, r_cut)
-=======
-CGCMMForceComputeGPU::CGCMMForceComputeGPU(boost::shared_ptr<ParticleData> pdata, boost::shared_ptr<NeighborList> nlist, Scalar r_cut) 
-	: CGCMMForceCompute(pdata, nlist, r_cut), m_block_size(64)
->>>>>>> 14099698
+	: CGCMMForceCompute(sysdef, nlist, r_cut), m_block_size(64)
 	{
 	// can't run on the GPU if there aren't any GPUs in the execution configuration
 	if (exec_conf.gpu.size() == 0)
