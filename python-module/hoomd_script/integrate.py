--- conflicted
+++ resolved
@@ -633,13 +633,10 @@
                 T=1.0
                 tau=1.0
 
-<<<<<<< HEAD
         if len(group) == 0:
             hoomd_script.context.msg.error("integrate.npt: Need a non-empty group.\n");
             raise RuntimeError("Error setting up NPT integration.");
 
-=======
->>>>>>> 4c8c515d
         # initialize base class
         _integration_method.__init__(self);
 
@@ -1319,190 +1316,12 @@
             if a == type_list[i]:
                 self.cpp_method.setGamma_r(i,gamma_r);
 
-<<<<<<< HEAD
-
-
-
-## NVE Integration for rigid bodies
-#
-# integrate.nve_rigid performs constant volume, constant energy simulations on rigid bodies
-# The integration scheme is implemented from \cite Miller2002.
-#
-# Reference \cite Nguyen2011 describes the rigid body implementation details in HOOMD-blue. Cite it
-# if you utilize rigid body functionality in your work.
-#
-# integrate.nve_rigid \b only operates on particles that belong to rigid bodies.
-#
-# integrate.nve_rigid is an integration method. It must be used in concert with an integration mode. It can be used while
-# the following modes are active:
-# - integrate.mode_standard
-# \MPI_NOT_SUPPORTED
-class nve_rigid(_integration_method):
-    ## Specifies the NVE integration method for rigid bodies
-    # \param group Group of particles on which to apply this method.
-    #
-    # \b Examples:
-    # \code
-    # rigid = group.rigid()
-    # integrate.nve_rigid(group=rigid)
-    # \endcode
-    def __init__(self, group):
-        util.print_status_line();
-
-        # register the citation
-        c = cite.article(cite_key='nguyen2011',
-                         author=['T D Nguyen', 'C L Phillips', 'J A Anderson', 'S C Glotzer'],
-                         title='Rigid body constraints realized in massively-parallel molecular dynamics on graphics processing units',
-                         journal='Computer Physics Communications',
-                         volume=182,
-                         number=11,
-                         pages='2307--2313',
-                         month='Jun',
-                         year='2011',
-                         doi='10.1016/j.cpc.2011.06.005',
-                         feature='rigid body integration')
-        cite._ensure_global_bib().add(c)
-
-        # Error out in MPI simulations
-        if (hoomd.is_MPI_available()):
-            if hoomd_script.context.current.system_definition.getParticleData().getDomainDecomposition():
-                hoomd_script.context.msg.error("integrate.nve_rigid not supported in multi-processor simulations.\n\n")
-                raise RuntimeError("Error setting up integration method.")
-
-        # initialize base class
-        _integration_method.__init__(self);
-
-        # initialize the reflected c++ class
-        if not hoomd_script.context.exec_conf.isCUDAEnabled():
-            self.cpp_method = hoomd.TwoStepNVERigid(hoomd_script.context.current.system_definition, group.cpp_group);
-        else:
-            self.cpp_method = hoomd.TwoStepNVERigidGPU(hoomd_script.context.current.system_definition, group.cpp_group);
-
-        self.cpp_method.validateGroup()
-
-        # store metadata
-        self.group = group
-        self.metadata_fields = ['group']
-
-## NVT Integration for rigid bodies
-#
-# integrate.nvt_rigid performs constant volume, constant temperature simulations of the rigid bodies in the system.
-# The integration scheme is implemented from \cite Miller2002 and \cite Kamberaj2005.
-#
-# Reference \cite Nguyen2011 describes the rigid body implementation details in HOOMD-blue. Cite it
-# if you utilize rigid body functionality in your work.
-=======
 ## Energy Minimizer (FIRE)
->>>>>>> 4c8c515d
 #
 # integrate.mode_minimize_fire uses the Fast Inertial Relaxation Engine (FIRE) algorithm to minimize the energy
 # for a group of particles while keeping all other particles fixed.  This method is published in
 # Bitzek, et al, PRL, 2006.
 #
-<<<<<<< HEAD
-# integrate.nvt_rigid is an integration method. It must be used in concert with an integration mode. It can be used while
-# the following modes are active:
-# - integrate.mode_standard
-# \MPI_NOT_SUPPORTED
-class nvt_rigid(_integration_method):
-    ## Specifies the NVT integration method for rigid bodies
-    # \param group Group of particles on which to apply this method.
-    # \param T Temperature set point for the thermostat (in energy units)
-    # \param tau Time constant for the thermostat (in time units)
-    #
-    # \a T can be a variant type, allowing for temperature ramps in simulation runs.
-    #
-    # \b Examples:
-    # \code
-    # rigid = group.rigid()
-    # integrate.nvt_rigid(group=all, T=1.0, tau=10.0)
-    # integrator = integrate.nvt_rigid(group=all, tau=5.0, T=1.0)
-    # \endcode
-    def __init__(self, group, T, tau, tchain=None, iter=None):
-        util.print_status_line();
-
-        # register the citation
-        c = cite.article(cite_key='nguyen2011',
-                         author=['T D Nguyen', 'C L Phillips', 'J A Anderson', 'S C Glotzer'],
-                         title='Rigid body constraints realized in massively-parallel molecular dynamics on graphics processing units',
-                         journal='Computer Physics Communications',
-                         volume=182,
-                         number=11,
-                         pages='2307--2313',
-                         month='Jun',
-                         year='2011',
-                         doi='10.1016/j.cpc.2011.06.005',
-                         feature='rigid body integration')
-        cite._ensure_global_bib().add(c)
-
-        # Error out in MPI simulations
-        if (hoomd.is_MPI_available()):
-            if hoomd_script.context.current.system_definition.getParticleData().getDomainDecomposition():
-                hoomd_script.context.msg.error("integrate.nvt_rigid not supported in multi-processor simulations.\n\n")
-                raise RuntimeError("Error setting up integration method.")
-
-        # initialize base class
-        _integration_method.__init__(self);
-
-        # setup the variant inputs
-        T = variant._setup_variant_input(T);
-
-        # create the compute thermo
-        thermo = compute._get_unique_thermo(group=group);
-
-        # setup suffix
-        suffix = '_' + group.name;
-
-        if tchain is None:
-            tchain = 5;
-
-        if iter is None:
-            iter = 5;
-
-        # initialize the reflected c++ class
-        if not hoomd_script.context.exec_conf.isCUDAEnabled():
-            self.cpp_method = hoomd.TwoStepNVTRigid(hoomd_script.context.current.system_definition, group.cpp_group, thermo.cpp_compute, suffix, T.cpp_variant, tau, tchain, iter);
-        else:
-            self.cpp_method = hoomd.TwoStepNVTRigidGPU(hoomd_script.context.current.system_definition, group.cpp_group, thermo.cpp_compute, suffix, T.cpp_variant, tau, tchain, iter);
-
-        self.cpp_method.validateGroup()
-
-        # store metadata
-        self.group = group
-        self.T = T
-        self.tau = tau
-        self.metadata_fields = ['group','T','tau']
-
-    ## Changes parameters of an existing integrator
-    # \param T New temperature (if set) (in energy units)
-    # \param tau New coupling constant (if set) (in time units)
-    #
-    # To change the parameters of an existing integrator, you must save it in a variable when it is
-    # specified, like so:
-    # \code
-    # integrator = integrate.nvt_rigid(group=rigid, T=0.65)
-    # \endcode
-    #
-    # \b Examples:
-    # \code
-    # integrator.set_params(T=2.0, tau=10.0)
-    # \endcode
-    def set_params(self, T=None, tau=None):
-        util.print_status_line();
-        self.check_initialization();
-
-        # change the parameters
-        if T is not None:
-            # setup the variant inputs
-            T = variant._setup_variant_input(T);
-            self.cpp_method.setT(T.cpp_variant);
-            self.T = T
-        if tau is not None:
-            self.cpp_method.setTau(tau);
-            self.tau = tau
-
-## NVT integration via Brownian dynamics for rigid bodies
-=======
 # At each time step,\f$\Delta t \f$, the algorithm uses the NVE Integrator to generate a x, v, and F, and then adjusts
 # v according to \f[ \vec{v} = (1-\alpha)\vec{v} + \alpha \hat{F}|\vec{v}|  \f] where \f$ \alpha \f$ and \f$\Delta t \f$
 # are dynamically adaptive quantities.  While a current search has been lowering the energy of system for more than
@@ -1512,7 +1331,6 @@
 # \f$ \alpha \rightarrow \alpha_{start}\f$ and
 # \f$ \Delta t \rightarrow \Delta t * f_{dec} \f$.  Convergence is determined by both the force per particle or the
 # change in energy per particle dropping below \a ftol and \a Etol, respectively or,
->>>>>>> 4c8c515d
 #
 # \f[ \frac{\sum |F|}{N*\sqrt{N_{dof}}} <ftol \;\; and \;\; \Delta \frac{\sum |E|}{N} < Etol  \f]
 # where N is the number of particles the minimization is acting over (i.e. the group size).  Either of the two criterion can be effectively turned off by setting the tolerance to a large number.
@@ -1561,599 +1379,6 @@
 
         # Error out in MPI simulations
         if (hoomd.is_MPI_available()):
-<<<<<<< HEAD
-            if hoomd_script.context.current.system_definition.getParticleData().getDomainDecomposition():
-                hoomd_script.context.msg.error("integrate.bdnvt_rigid not supported in multi-processor simulations.\n\n")
-                raise RuntimeError("Error setting up integration method.")
-=======
-            if globals.system_definition.getParticleData().getDomainDecomposition():
-                globals.msg.error("mode_minimize_fire is not supported in multi-processor simulations.\n\n")
-                raise RuntimeError("Error setting up integration mode.")
->>>>>>> 4c8c515d
-
-        # initialize base class
-        _integrator.__init__(self);
-
-        # initialize the reflected c++ class
-<<<<<<< HEAD
-        if not hoomd_script.context.exec_conf.isCUDAEnabled():
-            self.cpp_method = hoomd.TwoStepBDNVTRigid(hoomd_script.context.current.system_definition, group.cpp_group, T.cpp_variant, seed, gamma_diam, noiseless_t, noiseless_r);
-        else:
-            self.cpp_method = hoomd.TwoStepBDNVTRigidGPU(hoomd_script.context.current.system_definition, group.cpp_group, T.cpp_variant, seed, gamma_diam, noiseless_t, noiseless_r);
-
-        self.cpp_method.validateGroup()
-
-        # store metadata
-        self.group = group
-        self.T = T
-        self.seed = seed
-        self.metadata_fields = ['group','T','seed']
-        self.noiseless_t = noiseless_t
-        self.noiseless_r = noiseless_r
-
-    ## Changes parameters of an existing integrator
-    # \param T New temperature (if set) (in energy units)
-    #
-    # To change the parameters of an existing integrator, you must save it in a variable when it is
-    # specified, like so:
-    # \code
-    # integrator = integrate.bdnvt_rigid(group=rigid, T=1.0)
-    # \endcode
-    #
-    # \b Examples:
-    # \code
-    # integrator.set_params(T=2.0)
-    # \endcode
-    def set_params(self, T=None):
-        util.print_status_line();
-        self.check_initialization();
-
-        # change the parameters
-        if T is not None:
-            # setup the variant inputs
-            T = variant._setup_variant_input(T);
-            self.cpp_method.setT(T.cpp_variant);
-            self.T = T
-
-    ## Sets gamma parameter for a particle type
-    # \param a Particle type
-    # \param gamma \f$ \gamma \f$ for particle type (see below for examples) (in units of force/velocity)
-    #
-    # set_gamma() sets the coefficient \f$ \gamma \f$ for a single particle type, identified
-    # by name.
-    #
-    # The gamma parameter determines how strongly a particular particle is coupled to
-    # the stochastic bath.  The higher the gamma, the more strongly coupled: see
-    # integrate.bdnvt_rigid.
-    #
-    # If gamma is not set for any particle type, it will automatically default to  1.0.
-    # It is not an error to specify gammas for particle types that do not exist in the simulation.
-    # This can be useful in defining a single simulation script for many different types of particles
-    # even when some simulations only include a subset.
-    #
-    # \b Examples:
-    # \code
-    # bd.set_gamma('A', gamma=2.0)
-    # \endcode
-    #
-    def set_gamma(self, a, gamma):
-        util.print_status_line();
-        self.check_initialization();
-        a = str(a);
-
-        ntypes = hoomd_script.context.current.system_definition.getParticleData().getNTypes();
-        type_list = [];
-        for i in range(0,ntypes):
-            type_list.append(hoomd_script.context.current.system_definition.getParticleData().getNameByType(i));
-
-        # change the parameters
-        for i in range(0,ntypes):
-            if a == type_list[i]:
-                self.cpp_method.setGamma(i,gamma);
-
-
-    def set_gamma_r(self, gamma_r):
-        util.print_status_line();
-        self.check_initialization();
-=======
-        if not globals.exec_conf.isCUDAEnabled():
-            self.cpp_integrator = hoomd.FIREEnergyMinimizer(globals.system_definition, group.cpp_group, dt);
-        else:
-            self.cpp_integrator = hoomd.FIREEnergyMinimizerGPU(globals.system_definition, group.cpp_group, dt);
->>>>>>> 4c8c515d
-
-        self.supports_methods = False;
-
-<<<<<<< HEAD
-
-## NPT Integration for rigid bodies
-#
-# integrate.npt_rigid performs constant pressure, constant temperature simulations of the rigid bodies in the system.
-# The integration scheme is implemented from \cite Miller2002 and \cite Kamberaj2005.
-#
-# By default, integrate.npt_rigid performs integration in a cubic box under hydrostatic pressure by simultaneously
-# rescaling the lengths \a Lx, \a Ly and \a Lz of the simulation box.
-#
-# integrate.npt_rigid can also work with other sets of \a couplings and with other box degrees of freedom
-# that are put under barostat control.
-#
-# \a Couplings define which diagonal elements of the pressure tensor \f$ P_{\alpha,\beta} \f$
-# should be averaged over, so that the corresponding box lengths are rescaled by the same amount.
-#
-# Valid \a couplings are:<br>
-# - \b none (all box lengths are updated independently)
-# - \b xy (\a Lx and \a Ly are coupled)
-# - \b xz (\a Lx and \a Lz are coupled)
-# - \b yz (\a Ly and \a Lz are coupled)
-# - \b xyz (\a Lx and \a Ly and \a Lz are coupled)
-#
-# The default coupling is \b xyz, i.e. the ratios between all box lengths stay constant.
-#
-# <em>Degrees of freedom</em> of the box specify which lengths and tilt factors of the box should be updated,
-# and how particle coordinates and velocities should be rescaled.
-#
-# Valid keywords for degrees of freedom are:
-# - \b x (the box length Lx is updated)
-# - \b y (the box length Ly is updated)
-# - \b z (the box length Lz is updated)
-# - \b xy (the tilt factor xy is updated)
-# - \b xz (the tilt factor xz is updated)
-# - \b yz (the tilt factor yz is updated)
-# - \b all (all elements are updated, equivalent to \b x, \b y, \b z, \b xy, \b xz, and \b yz together)
-#
-# Any of the six keywords can be combined together. By default, the \b x, \b y, and \b z degrees of freedom
-# are updated.
-#
-# Reference \cite Nguyen2011 describes the rigid body implementation details in HOOMD-blue. Cite it
-# if you utilize rigid body functionality in your work.
-#
-# integrate.npt_rigid \b only operates on particles that belong to rigid bodies.
-#
-# integrate.npt_rigid is an integration method. It must be used in concert with an integration mode. It can be used while
-# the following modes are active:
-# - integrate.mode_standard
-# \MPI_NOT_SUPPORTED
-class npt_rigid(_integration_method):
-    ## Specifies the NVT integration method for rigid bodies
-    # \param group Group of particles on which to apply this method.
-    # \param tau Time constant for the thermostat (in time units)
-    # \param tauP Time constatnt for the barostat (in time units)
-    # \param T Temperature set point for the thermostat (in energy units)
-    # \param P Pressure set point for the barostat (in pressure units)
-    # \param couple Couplings of diagonal elements of the stress tensor, can be \b "none", \b "xy", \b "xz",\b "yz", or \b "xyz" (default)
-    # \param x If True, the box length Lx is updated
-    # \param y If True, the box length Ly is updated
-    # \param z If True, the box length Lz is updated
-    # \param xy If True, the tilt factor xy is updated
-    # \param xz If True, the tilt factor xz is updated
-    # \param yz If True, the tilt factor yz is updated
-    # \param all If True, all elements are updated, equivalent to \b x, \b y, \b z, \b xy, \b xz, and \b yz together
-    #
-    # \a T (and P) can be a variant type, allowing for temperature (and pressure) ramps in simulation runs.
-    #
-    # \b Examples:
-    # \code
-    # rigid = group.rigid()
-    # integrate.npt_rigid(group=all, T=1.0, tau=10.0, P=1.0, tauP=1.0)
-    #
-    # \endcode
-    def __init__(self, group, T, tau, P, tauP, couple="xyz", x=True, y=True, z=True, xy=False, xz=False, yz=False, all=False, tchain=None, pchain=None, iter=None):
-        util.print_status_line();
-
-        # register the citation
-        c = cite.article(cite_key='nguyen2011',
-                     author=['T D Nguyen', 'C L Phillips', 'J A Anderson', 'S C Glotzer'],
-                     title='Rigid body constraints realized in massively-parallel molecular dynamics on graphics processing units',
-                     journal='Computer Physics Communications',
-                     volume=182,
-                     number=11,
-                     pages='2307--2313',
-                     month='Jun',
-                     year='2011',
-                     doi='10.1016/j.cpc.2011.06.005',
-                     feature='rigid body integration')
-        cite._ensure_global_bib().add(c)
-
-        # Error out in MPI simulations
-        if (hoomd.is_MPI_available()):
-            if hoomd_script.context.current.system_definition.getParticleData().getDomainDecomposition():
-                hoomd_script.context.msg.error("integrate.npt_rigid not supported in multi-processor simulations.\n\n")
-                raise RuntimeError("Error setting up integration method.")
-
-        # initialize base class
-        _integration_method.__init__(self);
-
-        # setup the variant inputs
-        T = variant._setup_variant_input(T);
-        P = variant._setup_variant_input(P);
-
-        # create the compute thermo
-        thermo_group = compute._get_unique_thermo(group=group);
-        thermo_all = compute._get_unique_thermo(group=hoomd_script.context.current.group_all);
-
-        # setup suffix
-        suffix = '_' + group.name;
-
-        if tchain is None:
-            tchain = 5;
-
-        if pchain is None:
-            pchain = 5;
-
-        if iter is None:
-            iter = 5;
-
-        # need to know if we are running 2D simulations
-        twod = (hoomd_script.context.current.system_definition.getNDimensions() == 2);
-        if twod:
-            hoomd_script.context.msg.notice(2, "When running in 2D, z couplings and degrees of freedom are silently ignored.\n");
-
-        if twod:
-            # silently ignore any couplings that involve z
-            if couple == "none":
-                cpp_couple = hoomd.TwoStepNHRigid.couplingMode.couple_none
-            elif couple == "xy":
-                cpp_couple = hoomd.TwoStepNHRigid.couplingMode.couple_xy
-            elif couple == "xz":
-                cpp_couple = hoomd.TwoStepNHRigid.couplingMode.couple_xz
-            elif couple == "yz":
-                cpp_couple = hoomd.TwoStepNHRigid.couplingMode.couple_yz
-            elif couple == "xyz":
-                cpp_couple = hoomd.TwoStepNHRigid.couplingMode.couple_xyz
-            else:
-                hoomd_script.context.msg.error("Invalid coupling mode\n");
-                raise RuntimeError("Error setting up NPT integration.");
-        else:
-            if couple == "none":
-                cpp_couple = hoomd.TwoStepNHRigid.couplingMode.couple_none
-            elif couple == "xy":
-                cpp_couple = hoomd.TwoStepNHRigid.couplingMode.couple_xy
-            elif couple == "xz":
-                cpp_couple = hoomd.TwoStepNHRigid.couplingMode.couple_xz
-            elif couple == "yz":
-                cpp_couple = hoomd.TwoStepNHRigid.couplingMode.couple_yz
-            elif couple == "xyz":
-                cpp_couple = hoomd.TwoStepNHRigid.couplingMode.couple_xyz
-            else:
-                hoomd_script.context.msg.error("Invalid coupling mode\n");
-                raise RuntimeError("Error setting up NPT integration.");
-
-        # set degrees of freedom flags
-        # silently ignore z related degrees of freedom when running in 2d
-        flags = 0;
-        if x or all:
-            flags |= hoomd.TwoStepNHRigid.baroFlags.baro_x
-        if y or all:
-            flags |= hoomd.TwoStepNHRigid.baroFlags.baro_y
-        if (z or all) and not twod:
-            flags |= hoomd.TwoStepNHRigid.baroFlags.baro_z
-        if xy or all:
-            flags |= hoomd.TwoStepNHRigid.baroFlags.baro_xy
-        if (xz or all) and not twod:
-            flags |= hoomd.TwoStepNHRigid.baroFlags.baro_xz
-        if (yz or all) and not twod:
-            flags |= hoomd.TwoStepNHRigid.baroFlags.baro_yz
-
-        # initialize the reflected c++ class
-        if not hoomd_script.context.exec_conf.isCUDAEnabled():
-            self.cpp_method = hoomd.TwoStepNPTRigid(hoomd_script.context.current.system_definition, group.cpp_group, thermo_group.cpp_compute, thermo_all.cpp_compute, suffix, tau, tauP, T.cpp_variant, P.cpp_variant, cpp_couple, flags, tchain, pchain, iter);
-        else:
-            self.cpp_method = hoomd.TwoStepNPTRigidGPU(hoomd_script.context.current.system_definition, group.cpp_group, thermo_group.cpp_compute, thermo_all.cpp_compute, suffix, tau, tauP, T.cpp_variant, P.cpp_variant, cpp_couple, flags, tchain, pchain, iter);
-
-        self.cpp_method.validateGroup()
-
-        # store metadata
-        self.group = group
-        self.T = T
-        self.tau = tau
-        self.P = P
-        self.tauP = tauP
-        self.metadata_fields = ['group','T','tau','P','tauP']
-
-    ## Changes parameters of an existing integrator
-    # \param T New temperature (if set) (in energy units)
-    # \param tau New coupling constant (if set) (in time units)
-    # \param P New pressure (if set) (in pressure units)
-    # \param tauP New coupling constant (if set) (in time units)
-    #
-    # To change the parameters of an existing integrator, you must save it in a variable when it is
-    # specified, like so:
-    # \code
-    # integrator = integrate.npt_rigid(group=rigid, T=0.65, P=1.0)
-    # \endcode
-    #
-    # \b Examples:
-    # \code
-    # integrator.set_params(T=2.0, tau=10.0, P=1.5)
-    # \endcode
-    def set_params(self, T=None, tau=None, P=None, tauP=None):
-        util.print_status_line();
-        self.check_initialization();
-
-        # change the parameters
-        if T is not None:
-            # setup the variant inputs
-            T = variant._setup_variant_input(T);
-            self.cpp_method.setT(T.cpp_variant);
-            self.T = T
-        if tau is not None:
-            self.cpp_method.setTau(tau);
-            self.tau = tau
-        if P is not None:
-            # setup the variant inputs
-            P = variant._setup_variant_input(P);
-            self.cpp_method.setP(P.cpp_variant);
-            self.P = P
-        if tauP is not None:
-            self.cpp_method.setTauP(tauP);
-            self.tauP = tauP
-
-## NPH Integration for rigid bodies
-#
-# integrate.nph_rigid performs constant pressure, constant enthalpy simulations of the rigid bodies in the system.
-# The integration scheme is implemented from \cite Miller2002 and \cite Kamberaj2005.
-# By default, integrate.npt_rigid performs integration in a cubic box under hydrostatic pressure by simultaneously
-# rescaling the lengths \a Lx, \a Ly and \a Lz of the simulation box.
-#
-# integrate.npt_rigid can also work with other sets of \a couplings and with other box degrees of freedom
-# that are put under barostat control.
-#
-# \a Couplings define which diagonal elements of the pressure tensor \f$ P_{\alpha,\beta} \f$
-# should be averaged over, so that the corresponding box lengths are rescaled by the same amount.
-#
-# Valid \a couplings are:<br>
-# - \b none (all box lengths are updated independently)
-# - \b xy (\a Lx and \a Ly are coupled)
-# - \b xz (\a Lx and \a Lz are coupled)
-# - \b yz (\a Ly and \a Lz are coupled)
-# - \b xyz (\a Lx and \a Ly and \a Lz are coupled)
-#
-# The default coupling is \b xyz, i.e. the ratios between all box lengths stay constant.
-#
-# <em>Degrees of freedom</em> of the box specify which lengths and tilt factors of the box should be updated,
-# and how particle coordinates and velocities should be rescaled.
-#
-# Valid keywords for degrees of freedom are:
-# - \b x (the box length Lx is updated)
-# - \b y (the box length Ly is updated)
-# - \b z (the box length Lz is updated)
-# - \b xy (the tilt factor xy is updated)
-# - \b xz (the tilt factor xz is updated)
-# - \b yz (the tilt factor yz is updated)
-# - \b all (all elements are updated, equivalent to \b x, \b y, \b z, \b xy, \b xz, and \b yz together)
-#
-# Any of the six keywords can be combined together. By default, the \b x, \b y, and \b z degrees of freedom
-# are updated.
-#
-# Reference \cite Nguyen2011 describes the rigid body implementation details in HOOMD-blue. Cite it
-# if you utilize rigid body functionality in your work.
-#
-# integrate.nph_rigid \b only operates on particles that belong to rigid bodies.
-#
-# integrate.nph_rigid is an integration method. It must be used in concert with an integration mode. It can be used while
-# the following modes are active:
-# - integrate.mode_standard
-# \MPI_NOT_SUPPORTED
-class nph_rigid(_integration_method):
-    ## Specifies the NPH integration method for rigid bodies
-    # \param group Group of particles on which to apply this method.
-    # \param tauP Time constatnt for the barostat (in time units)
-    # \param P Pressure set point for the barostat (in pressure units)
-    # \param couple Couplings of diagonal elements of the stress tensor, can be \b "none", \b "xy", \b "xz",\b "yz", or \b "xyz" (default)
-    # \param x If True, the box length Lx is updated
-    # \param y If True, the box length Ly is updated
-    # \param z If True, the box length Lz is updated
-    # \param xy If True, the tilt factor xy is updated
-    # \param xz If True, the tilt factor xz is updated
-    # \param yz If True, the tilt factor yz is updated
-    # \param all If True, all elements are updated, equivalent to \b x, \b y, \b z, \b xy, \b xz, and \b yz together
-    #
-    # \a P can be a variant type, allowing for pressure ramping in simulation runs.
-    #
-    # \b Examples:
-    # \code
-    # rigid = group.rigid()
-    # integrate.nph_rigid(group=all, P=1.0, tauP=1.0)
-    #
-    # \endcode
-    def __init__(self, group, P, tauP, couple="xyz", x=True, y=True, z=True, xy=False, xz=False, yz=False, all=False, pchain=None, iter=None):
-        util.print_status_line();
-
-        # register the citation
-        c = cite.article(cite_key='nguyen2011',
-                     author=['T D Nguyen', 'C L Phillips', 'J A Anderson', 'S C Glotzer'],
-                     title='Rigid body constraints realized in massively-parallel molecular dynamics on graphics processing units',
-                     journal='Computer Physics Communications',
-                     volume=182,
-                     number=11,
-                     pages='2307--2313',
-                     month='Jun',
-                     year='2011',
-                     doi='10.1016/j.cpc.2011.06.005',
-                     feature='rigid body integration')
-        cite._ensure_global_bib().add(c)
-
-        # Error out in MPI simulations
-        if (hoomd.is_MPI_available()):
-            if hoomd_script.context.current.system_definition.getParticleData().getDomainDecomposition():
-                hoomd_script.context.msg.error("integrate.nph_rigid is not supported in multi-processor simulations.\n\n")
-                raise RuntimeError("Error setting up integration method.")
-
-        # initialize base class
-        _integration_method.__init__(self);
-
-        # setup the variant inputs
-        P = variant._setup_variant_input(P);
-
-        # create the compute thermo
-        thermo_group = compute._get_unique_thermo(group=group);
-        thermo_all = compute._get_unique_thermo(group=hoomd_script.context.current.group_all);
-
-        if pchain is None:
-            pchain = 5;
-
-        if iter is None:
-            iter = 5;
-
-        # setup suffix
-        suffix = '_' + group.name;
-
-        # need to know if we are running 2D simulations
-        twod = (hoomd_script.context.current.system_definition.getNDimensions() == 2);
-        if twod:
-            hoomd_script.context.msg.notice(2, "When running in 2D, z couplings and degrees of freedom are silently ignored.\n");
-
-        if twod:
-            # silently ignore any couplings that involve z
-            if couple == "none":
-                cpp_couple = hoomd.TwoStepNHRigid.couplingMode.couple_none
-            elif couple == "xy":
-                cpp_couple = hoomd.TwoStepNHRigid.couplingMode.couple_xy
-            elif couple == "xz":
-                cpp_couple = hoomd.TwoStepNHRigid.couplingMode.couple_xz
-            elif couple == "yz":
-                cpp_couple = hoomd.TwoStepNHRigid.couplingMode.couple_yz
-            elif couple == "xyz":
-                cpp_couple = hoomd.TwoStepNHRigid.couplingMode.couple_xyz
-            else:
-                hoomd_script.context.msg.error("Invalid coupling mode\n");
-                raise RuntimeError("Error setting up NPH integration.");
-        else:
-            if couple == "none":
-                cpp_couple = hoomd.TwoStepNHRigid.couplingMode.couple_none
-            elif couple == "xy":
-                cpp_couple = hoomd.TwoStepNHRigid.couplingMode.couple_xy
-            elif couple == "xz":
-                cpp_couple = hoomd.TwoStepNHRigid.couplingMode.couple_xz
-            elif couple == "yz":
-                cpp_couple = hoomd.TwoStepNHRigid.couplingMode.couple_yz
-            elif couple == "xyz":
-                cpp_couple = hoomd.TwoStepNHRigid.couplingMode.couple_xyz
-            else:
-                hoomd_script.context.msg.error("Invalid coupling mode\n");
-                raise RuntimeError("Error setting up NPH integration.");
-
-        # set degrees of freedom flags
-        # silently ignore z related degrees of freedom when running in 2d
-        flags = 0;
-        if x or all:
-            flags |= hoomd.TwoStepNHRigid.baroFlags.baro_x
-        if y or all:
-            flags |= hoomd.TwoStepNHRigid.baroFlags.baro_y
-        if (z or all) and not twod:
-            flags |= hoomd.TwoStepNHRigid.baroFlags.baro_z
-        if xy or all:
-            flags |= hoomd.TwoStepNHRigid.baroFlags.baro_xy
-        if (xz or all) and not twod:
-            flags |= hoomd.TwoStepNHRigid.baroFlags.baro_xz
-        if (yz or all) and not twod:
-            flags |= hoomd.TwoStepNHRigid.baroFlags.baro_yz
-
-        # initialize the reflected c++ class
-        if not hoomd_script.context.exec_conf.isCUDAEnabled():
-            self.cpp_method = hoomd.TwoStepNPHRigid(hoomd_script.context.current.system_definition, group.cpp_group, thermo_group.cpp_compute, thermo_all.cpp_compute, suffix, tauP, P.cpp_variant, cpp_couple, flags, pchain, iter);
-        else:
-            self.cpp_method = hoomd.TwoStepNPHRigidGPU(hoomd_script.context.current.system_definition, group.cpp_group, thermo_group.cpp_compute, thermo_all.cpp_compute, suffix, tauP, P.cpp_variant, cpp_couple, flags, pchain, iter);
-
-        self.cpp_method.validateGroup()
-
-        # store metadata
-        self.group = group
-        self.P = P
-        self.tauP = tauP
-        self.metadata_fields = ['group','P','tauP']
-
-    ## Changes parameters of an existing integrator
-    # \param P New pressure (if set) (in pressure units)
-    # \param tauP New coupling constant (if set) (in time units)
-    #
-    # To change the parameters of an existing integrator, you must save it in a variable when it is
-    # specified, like so:
-    # \code
-    # integrator = integrate.nph_rigid(group=rigid, P=1.0)
-    # \endcode
-    #
-    # \b Examples:
-    # \code
-    # integrator.set_params(P=1.5, tauP=1.0)
-    # \endcode
-    def set_params(self, P=None, tauP=None):
-        util.print_status_line();
-        self.check_initialization();
-
-        # change the parameters
-        if P is not None:
-            # setup the variant inputs
-            P = variant._setup_variant_input(P);
-            self.cpp_method.setP(P.cpp_variant);
-            self.P = P
-        if tauP is not None:
-            self.cpp_method.setTauP(tauP);
-            self.tauP = tauP
-
-## Energy Minimizer (FIRE)
-#
-# integrate.mode_minimize_fire uses the Fast Inertial Relaxation Engine (FIRE) algorithm to minimize the energy
-# for a group of particles while keeping all other particles fixed.  This method is published in
-# Bitzek, et al, PRL, 2006.
-#
-# At each time step,\f$\Delta t \f$, the algorithm uses the NVE Integrator to generate a x, v, and F, and then adjusts
-# v according to \f[ \vec{v} = (1-\alpha)\vec{v} + \alpha \hat{F}|\vec{v}|  \f] where \f$ \alpha \f$ and \f$\Delta t \f$
-# are dynamically adaptive quantities.  While a current search has been lowering the energy of system for more than
-# \f$N_{min}\f$ steps, \f$ \alpha \f$  is decreased by \f$ \alpha \rightarrow \alpha f_{alpha} \f$ and
-# \f$\Delta t \f$ is increased by \f$ \Delta t \rightarrow max(\Delta t * f_{inc}, \Delta t_{max}) \f$.
-# If the energy of the system increases (or stays the same), the velocity of the particles is set to 0,
-# \f$ \alpha \rightarrow \alpha_{start}\f$ and
-# \f$ \Delta t \rightarrow \Delta t * f_{dec} \f$.  Convergence is determined by both the force per particle or the
-# change in energy per particle dropping below \a ftol and \a Etol, respectively or,
-#
-# \f[ \frac{\sum |F|}{N*\sqrt{N_{dof}}} <ftol \;\; and \;\; \Delta \frac{\sum |E|}{N} < Etol  \f]
-# where N is the number of particles the minimization is acting over (i.e. the group size).  Either of the two criterion can be effectively turned off by setting the tolerance to a large number.
-#
-# If the minimization is acted over a subset of all the particles in the system, the "other" particles will be kept
-# frozen but will still interact with the particles being moved.
-#
-# \b Example:
-# \code
-# fire=integrate.mode_minimize_fire( group=group.all(), dt=0.05, ftol=1e-2, Etol=1e-7)
-# while not(fire.has_converged()):
-#    xml = dump.xml(filename="dump",period=1)
-#    run(100)
-# \endcode
-#
-# \note As a default setting, the algorithm will start with a \f$ \Delta t = \frac{1}{10} \Delta t_{max} \f$ and
-# attempts at least 10 search steps.  In practice, it was found that this prevents the simulation from making too
-# aggressive a first step, but also from quitting before having found a good search direction. The minimum number of
-# attempts can be set by the user.
-#
-# \warning All other integration methods must be disabled before using the FIRE energy minimizer.
-# \MPI_NOT_SUPPORTED
-class mode_minimize_fire(_integrator):
-    ## Specifies the FIRE energy minimizer.
-    # \param group Particle group to be applied FIRE
-    # \param group Group of particles on which to apply this method.
-    # \param dt This is the maximum step size the minimizer is permitted to use.  Consider the stability of the system when setting. (in time units)
-    # \param Nmin Number of steps energy change is negative before allowing \f$ \alpha \f$ and \f$ \Delta t \f$ to adapt.
-    #   - <i>optional</i>: defaults to 5
-    # \param finc Factor to increase \f$ \Delta t \f$ by
-    #   - <i>optional</i>: defaults to 1.1
-    # \param fdec Factor to decrease \f$ \Delta t \f$ by
-    #   - <i>optional</i>: defaults to 0.5
-    # \param alpha_start Initial (and maximum) \f$ \alpha \f$
-    #   - <i>optional</i>: defaults to 0.1
-    # \param falpha Factor to decrease \f$ \alpha t \f$ by
-    #   - <i>optional</i>: defaults to 0.99
-    # \param ftol force convergence criteria (in force units)
-    #   - <i>optional</i>: defaults to 1e-1
-    # \param Etol energy convergence criteria (in energy units)
-    #   - <i>optional</i>: defaults to 1e-5
-    # \param min_steps A minimum number of attempts before convergence criteria are considered
-    #   - <i>optional</i>: defaults to 10
-    def __init__(self, group, dt, Nmin=None, finc=None, fdec=None, alpha_start=None, falpha=None, ftol = None, Etol= None, min_steps=None):
-        util.print_status_line();
-
-        # Error out in MPI simulations
-        if (hoomd.is_MPI_available()):
             if hoomd_script.context.current.system_definition.getParticleData().getDomainDecomposition():
                 hoomd_script.context.msg.error("mode_minimize_fire is not supported in multi-processor simulations.\n\n")
                 raise RuntimeError("Error setting up integration mode.")
@@ -2170,9 +1395,6 @@
         self.supports_methods = False;
 
         hoomd_script.context.current.system.setIntegrator(self.cpp_integrator);
-=======
-        globals.system.setIntegrator(self.cpp_integrator);
->>>>>>> 4c8c515d
 
         # change the set parameters if not None
         self.dt = dt
@@ -2216,110 +1438,6 @@
         self.check_initialization();
         return self.cpp_integrator.hasConverged()
 
-<<<<<<< HEAD
-## Energy Minimizer RIGID (FIRE)
-#
-# integrate.energyminimizer_FIRE uses the Fast Inertial Relaxation Engine (FIRE) algorithm to minimize the energy
-# for a group of particles while keeping all other particles fixed.
-#
-# For the time being, energy minimization will be handled separately for rigid and non-rigid bodies
-#
-# \MPI_NOT_SUPPORTED
-class mode_minimize_rigid_fire(_integrator):
-    ## Specifies the FIRE energy minimizer.
-    #
-    # \param group Group of particles in rigid bodies
-    # \param dt This is the maximum timestep the minimizer is permitted to use.  Consider the stability of the system when setting. (in time units)
-    # \param Nmin Number of steps energy change is negative before allowing \f$ \alpha \f$ and \f$ \Delta t \f$ to adapt.
-    #   - <i>optional</i>: defaults to 5
-    # \param finc Factor to increase \f$ \Delta t \f$ by
-    #   - <i>optional</i>: defaults to 1.1
-    # \param fdec Factor to decrease \f$ \Delta t \f$ by
-    #   - <i>optional</i>: defaults to 0.5
-    # \param alpha_start Initial (and maximum) \f$ \alpha \f$
-    #   - <i>optional</i>: defaults to 0.1
-    # \param falpha Factor to decrease \f$ \alpha t \f$ by
-    #   - <i>optional</i>: defaults to 0.99
-    # \param ftol force convergence criteria
-    #   - <i>optional</i>: defaults to 1e-1
-    # \param wtol torque convergence criteria
-    #   - <i>optional</i>: defaults to 1e-1
-    # \param Etol energy convergence criteria
-    #   - <i>optional</i>: defaults to 1e-5
-    def __init__(self, group, dt, Nmin=None, finc=None, fdec=None, alpha_start=None, falpha=None, ftol = None, wtol=None, Etol= None):
-        util.print_status_line();
-
-        # register the citation
-        c = cite.article(cite_key='nguyen2011',
-                     author=['T D Nguyen', 'C L Phillips', 'J A Anderson', 'S C Glotzer'],
-                     title='Rigid body constraints realized in massively-parallel molecular dynamics on graphics processing units',
-                     journal='Computer Physics Communications',
-                     volume=182,
-                     number=11,
-                     pages='2307--2313',
-                     month='Jun',
-                     year='2011',
-                     doi='10.1016/j.cpc.2011.06.005',
-                     feature='rigid body integration')
-        cite._ensure_global_bib().add(c)
-
-        # initialize base class
-        _integrator.__init__(self);
-
-        # initialize the reflected c++ class
-        if not hoomd_script.context.exec_conf.isCUDAEnabled():
-            self.cpp_integrator = hoomd.FIREEnergyMinimizerRigid(hoomd_script.context.current.system_definition, group.cpp_group, dt);
-        else:
-            self.cpp_integrator = hoomd.FIREEnergyMinimizerRigidGPU(hoomd_script.context.current.system_definition, group.cpp_group, dt);
-
-        self.supports_methods = False;
-
-        hoomd_script.context.current.system.setIntegrator(self.cpp_integrator);
-
-        # change the set parameters if not None
-        self.dt = dt
-        self.metadata_fields = ['dt']
-        if not(Nmin is None):
-            self.cpp_integrator.setNmin(Nmin);
-            self.Nmin = Nmin
-            self.metadata_fields.append('Nmin')
-        if not(finc is None):
-            self.cpp_integrator.setFinc(finc);
-            self.finc = finc
-            self.metadata_fields.append('finc')
-        if not(fdec is None):
-            self.cpp_integrator.setFdec(fdec);
-            self.fdec = fdec
-            self.metadata_fields.append('fdec')
-        if not(alpha_start is None):
-            self.cpp_integrator.setAlphaStart(alpha_start);
-            self.alpha_start = alpha_start
-            self.metadata_fields.append('alpha_start')
-        if not(falpha is None):
-            self.cpp_integrator.setFalpha(falpha);
-            self.falpha = falpha
-            self.metadata_fields.append(falpha)
-        if not(ftol is None):
-            self.cpp_integrator.setFtol(ftol);
-            self.ftol = ftol
-            self.metadata_fields.append(ftol)
-        if not(wtol is None):
-            self.cpp_integrator.setWtol(wtol);
-            self.wtol = wtol
-            self.metadata_fields.append(wtol)
-        if not(Etol is None):
-            self.cpp_integrator.setEtol(Etol);
-            self.Etol = Etol
-            self.metadata_fields.append(Etol)
-
-    ## Asks if Energy Minimizer has converged
-    #
-    def has_converged(self):
-        self.check_initialization();
-        return self.cpp_integrator.hasConverged()
-
-=======
->>>>>>> 4c8c515d
 ## Applies the Berendsen thermostat.
 #
 # integrate.berendsen rescales the velocities of all particles on each time step. The rescaling is performed so that
