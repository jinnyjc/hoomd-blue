# -- start license --
# Highly Optimized Object-oriented Many-particle Dynamics -- Blue Edition
# (HOOMD-blue) Open Source Software License Copyright 2009-2016 The Regents of
# the University of Michigan All rights reserved.

# HOOMD-blue may contain modifications ("Contributions") provided, and to which
# copyright is held, by various Contributors who have granted The Regents of the
# University of Michigan the right to modify and/or distribute such Contributions.

# You may redistribute, use, and create derivate works of HOOMD-blue, in source
# and binary forms, provided you abide by the following conditions:

# * Redistributions of source code must retain the above copyright notice, this
# list of conditions, and the following disclaimer both in the code and
# prominently in any materials provided with the distribution.

# * Redistributions in binary form must reproduce the above copyright notice, this
# list of conditions, and the following disclaimer in the documentation and/or
# other materials provided with the distribution.

# * All publications and presentations based on HOOMD-blue, including any reports
# or published results obtained, in whole or in part, with HOOMD-blue, will
# acknowledge its use according to the terms posted at the time of submission on:
# http://codeblue.umich.edu/hoomd-blue/citations.html

# * Any electronic documents citing HOOMD-Blue will link to the HOOMD-Blue website:
# http://codeblue.umich.edu/hoomd-blue/

# * Apart from the above required attributions, neither the name of the copyright
# holder nor the names of HOOMD-blue's contributors may be used to endorse or
# promote products derived from this software without specific prior written
# permission.

# Disclaimer

# THIS SOFTWARE IS PROVIDED BY THE COPYRIGHT HOLDER AND CONTRIBUTORS ``AS IS'' AND
# ANY EXPRESS OR IMPLIED WARRANTIES, INCLUDING, BUT NOT LIMITED TO, THE IMPLIED
# WARRANTIES OF MERCHANTABILITY, FITNESS FOR A PARTICULAR PURPOSE, AND/OR ANY
# WARRANTIES THAT THIS SOFTWARE IS FREE OF INFRINGEMENT ARE DISCLAIMED.

# IN NO EVENT SHALL THE COPYRIGHT HOLDER OR CONTRIBUTORS BE LIABLE FOR ANY DIRECT,
# INDIRECT, INCIDENTAL, SPECIAL, EXEMPLARY, OR CONSEQUENTIAL DAMAGES (INCLUDING,
# BUT NOT LIMITED TO, PROCUREMENT OF SUBSTITUTE GOODS OR SERVICES; LOSS OF USE,
# DATA, OR PROFITS; OR BUSINESS INTERRUPTION) HOWEVER CAUSED AND ON ANY THEORY OF
# LIABILITY, WHETHER IN CONTRACT, STRICT LIABILITY, OR TORT (INCLUDING NEGLIGENCE
# OR OTHERWISE) ARISING IN ANY WAY OUT OF THE USE OF THIS SOFTWARE, EVEN IF
# ADVISED OF THE POSSIBILITY OF SUCH DAMAGE.
# -- end license --

# Maintainer: joaander / All Developers are free to add commands for new features

import sys;
import hoomd;
from hoomd_script import util;
from hoomd_script import data;
from hoomd_script import init;
from hoomd_script import meta;
<<<<<<< HEAD
import hoomd_script;
=======
import hoomd_script
>>>>>>> e9b0d9e2

## \package hoomd_script.force
# \brief Other types of forces
#
# This package contains various forces that don't belong in any of the other categories

## \internal
# \brief Base class for forces
#
# A force in hoomd_script reflects a ForceCompute in c++. It is responsible
# for all high-level management that happens behind the scenes for hoomd_script
# writers. 1) The instance of the c++ analyzer itself is tracked and added to the
# System 2) methods are provided for disabling the force from being added to the
# net force on each particle
class _force(meta._metadata):
    ## \internal
    # \brief Constructs the force
    #
    # \param name name of the force instance
    #
    # Initializes the cpp_analyzer to None.
    # If specified, assigns a name to the instance
    # Assigns a name to the force in force_name;
    def __init__(self, name=None):
        # check if initialization has occured
        if not init.is_initialized():
            hoomd_script.context.msg.error("Cannot create force before initialization\n");
            raise RuntimeError('Error creating force');

        # Allow force to store a name.  Used for discombobulation in the logger
        if name is None:
            self.name = "";
        else:
            self.name="_" + name;

        self.cpp_force = None;

        # increment the id counter
        id = _force.cur_id;
        _force.cur_id += 1;

        self.force_name = "force%d" % (id);
        self.enabled = True;
        self.log =True;
        hoomd_script.context.current.forces.append(self);

        # base class constructor
        meta._metadata.__init__(self)

    ## \var enabled
    # \internal
    # \brief True if the force is enabled

    ## \var cpp_force
    # \internal
    # \brief Stores the C++ side ForceCompute managed by this class

    ## \var force_name
    # \internal
    # \brief The Force's name as it is assigned to the System

    ## \internal
    # \brief Checks that proper initialization has completed
    def check_initialization(self):
        # check that we have been initialized properly
        if self.cpp_force is None:
            hoomd_script.context.msg.error('Bug in hoomd_script: cpp_force not set, please report\n');
            raise RuntimeError();


    ## Disables the force
    # \param log Set to True if you plan to continue logging the potential energy associated with this force.
    #
    # \b Examples:
    # \code
    # force.disable()
    # force.disable(log=True)
    # \endcode
    #
    # Executing the disable command will remove the force from the simulation.
    # Any run() command executed after disabling a force will not calculate or
    # use the force during the simulation. A disabled force can be re-enabled
    # with enable()
    #
    # By setting \a log to True, the values of the force can be logged even though the forces are not applied
    # in the simulation.  For forces that use cutoff radii, setting \a log=True will cause the correct r_cut values
    # to be used throughout the simulation, and therefore possibly drive the neighbor list size larger than it
    # otherwise would be. If \a log is left False, the potential energy associated with this force will not be
    # available for logging.
    #
    # To use this command, you must have saved the force in a variable, as
    # shown in this example:
    # \code
    # force = pair.some_force()
    # # ... later in the script
    # force.disable()
    # force.disable(log=True)
    # \endcode
    def disable(self, log=False):
        util.print_status_line();
        self.check_initialization();

        # check if we are already disabled
        if not self.enabled:
            hoomd_script.context.msg.warning("Ignoring command to disable a force that is already disabled");
            return;

        self.enabled = False;
        self.log = log;

        # remove the compute from the system if it is not going to be logged
        if not log:
            hoomd_script.context.current.system.removeCompute(self.force_name);

    ## Benchmarks the force computation
    # \param n Number of iterations to average the benchmark over
    #
    # \b Examples:
    # \code
    # t = force.benchmark(n = 100)
    # \endcode
    #
    # The value returned by benchmark() is the average time to perform the force
    # computation, in milliseconds. The benchmark is performed by taking the current
    # positions of all particles in the simulation and repeatedly calculating the forces
    # on them. Thus, you can benchmark different situations as you need to by simply
    # running a simulation to achieve the desired state before running benchmark().
    #
    # \note
    # There is, however, one subtle side effect. If the benchmark() command is run
    # directly after the particle data is initialized with an init command, then the
    # results of the benchmark will not be typical of the time needed during the actual
    # simulation. Particles are not reordered to improve cache performance until at least
    # one time step is performed. Executing run(1) before the benchmark will solve this problem.
    #
    # To use this command, you must have saved the force in a variable, as
    # shown in this example:
    # \code
    # force = pair.some_force()
    # # ... later in the script
    # t = force.benchmark(n = 100)
    # \endcode
    def benchmark(self, n):
        self.check_initialization();

        # run the benchmark
        return self.cpp_force.benchmark(int(n))

    ## Enables the force
    #
    # \b Examples:
    # \code
    # force.enable()
    # \endcode
    #
    # See disable() for a detailed description.
    def enable(self):
        util.print_status_line();
        self.check_initialization();

        # check if we are already disabled
        if self.enabled:
            hoomd_script.context.msg.warning("Ignoring command to enable a force that is already enabled");
            return;

        # add the compute back to the system if it was removed
        if not self.log:
            hoomd_script.context.current.system.addCompute(self.cpp_force, self.force_name);

        self.enabled = True;
        self.log = True;

    ## \internal
    # \brief updates force coefficients
    def update_coeffs(self):
        pass
        raise RuntimeError("_force.update_coeffs should not be called");
        # does nothing: this is for derived classes to implement

    ## \internal
    # \brief Returns the force data
    #
    def __forces(self):
        return data.force_data(self);

    forces = property(__forces);

    ## \internal
    # \brief Get metadata
    def get_metadata(self):
        data = meta._metadata.get_metadata(self)
        data['enabled'] = self.enabled
        data['log'] = self.log
        if self.name is not "":
            data['name'] = self.name

        return data

# set default counter
_force.cur_id = 0;


## Constant %force
#
# The command force.constant specifies that a %constant %force should be added to every
# particle in the simulation or optionally to all particles in a group.
#
# \MPI_SUPPORTED
class constant(_force):
    ## Specify the %constant %force
    #
    # \param fx x-component of the %force (in force units)
    # \param fy y-component of the %force (in force units)
    # \param fz z-component of the %force (in force units)
    # \param group Group for which the force will be set
    # \b Examples:
    # \code
    # force.constant(fx=1.0, fy=0.5, fz=0.25)
    # const = force.constant(fx=0.4, fy=1.0, fz=0.5)
    # const = force.constant(fx=0.4, fy=1.0, fz=0.5,group=fluid)
    # \endcode
    def __init__(self, fx, fy, fz, group=None):
        util.print_status_line();

        # initialize the base class
        _force.__init__(self);

        # create the c++ mirror class
        if (group is not None):
            self.cpp_force = hoomd.ConstForceCompute(hoomd_script.context.current.system_definition, group.cpp_group, fx, fy, fz);
        else:
            self.cpp_force = hoomd.ConstForceCompute(hoomd_script.context.current.system_definition, hoomd_script.context.current.group_all.cpp_group, fx, fy, fz);

        # store metadata
        self.metadata_fields = ['fx','fy','fz']
        self.fx = fx
        self.fy = fy
        self.fz = fz
        if group is not None:
            self.metadata_fields.append('group')
            self.group = group

        hoomd_script.context.current.system.addCompute(self.cpp_force, self.force_name);

    ## Change the value of the force
    #
    # \param fx New x-component of the %force (in force units)
    # \param fy New y-component of the %force (in force units)
    # \param fz New z-component of the %force (in force units)
    # \param group Group for which the force will be set
    #
    # Using set_force() requires that you saved the created %constant %force in a variable. i.e.
    # \code
    # const = force.constant(fx=0.4, fy=1.0, fz=0.5)
    # \endcode
    #
    # \b Example:
    # \code
    # const.set_force(fx=0.2, fy=0.1, fz=-0.5)
    # const.set_force(fx=0.2, fy=0.1, fz=-0.5, group=fluid)
    # \endcode
    def set_force(self, fx, fy, fz, group=None):
        self.check_initialization();
        if (group is not None):
            self.cpp_force.setGroupForce(group.cpp_group,fx,fy,fz);
        else:
            self.cpp_force.setForce(fx, fy, fz);

        self.fx = fx
        self.fy = fy
        self.fz = fz

    # there are no coeffs to update in the constant force compute
    def update_coeffs(self):
        pass

## Active %force
#
# The command force.active specifies that an %active %force should be added to all particles.
# Obeys \f$\delta {\bf r}_i = \delta t v_0 \hat{p}_i\f$, where \f$ v_0 \f$ is the active velocity. In 2D
# \f$\hat{p}_i = (\cos \theta_i, \sin \theta_i)\f$ is the active force vector for particle \f$i\f$; and the
# diffusion of the active force vector follows \f$\delta \theta / \delta t = \sqrt{2 D_r / \delta t} \Gamma\f$,
# where \f$D_r\f$ is the rotational diffusion constant, and the gamma function is a unit-variance random variable,
# whose components are uncorrelated in time, space, and between particles.
# In 3D, \f$\hat{p}_i\f$ is a unit vector in 3D space, and diffusion follows
# \f$\delta \hat{p}_i / \delta t = \sqrt{2 D_r / \delta t} \Gamma (\hat{p}_i (\cos \theta - 1) + \hat{p}_r \sin \theta)\f$, where
# \f$\hat{p}_r\f$ is an uncorrelated random unit vector. The persistence length of an active particle's path is
# \f$ v_0 / D_r\f$.
#
# NO MPI
class active(_force):
    ## Specify the %active %force
    #
    # \param seed required user-specified seed number for random number generator.
    # \param f_list An array of (x,y,z) tuples for the active force vector for each individual particle.
    # \param orientation_link if True then particle orientation is coupled to the active force vector. Only
    # relevant for non-point-like anisotropic particles.
    # \param rotation_diff rotational diffusion constant, \f$D_r\f$, for all particles in the group.
    # \param constraint specifies a constraint surface, to which particles are confined,
    # such as update.constraint_ellipsoid.
    # \param group Group for which the force will be set
    #
    # \b Examples:
    # \code
    # force.active( seed=13, f_list=[tuple(3,0,0) for i in range(N)])
    #
    # ellipsoid = update.constraint_ellipsoid(group=groupA, P=(0,0,0), rx=3, ry=4, rz=5)
    # force.active( seed=7, f_list=[tuple(1,2,3) for i in range(N)], orientation_link=False, rotation_diff=100, constraint=ellipsoid)
    # \endcode
    def __init__(self, seed, f_lst, orientation_link=True, rotation_diff=0, constraint=None, group=None,):
        util.print_status_line();
        
        # initialize the base class
        _force.__init__(self);
        
        # input check
        if (f_lst is not None):
            for element in f_lst:
                if type(element) != tuple or len(element) != 3:
                    raise RuntimeError("Active force passed in should be a list of 3-tuples (fx, fy, fz)")
                    
        # assign constraints
        if (constraint is not None):
            if (constraint.__class__.__name__ is "constraint_ellipsoid"):
                P = constraint.P
                rx = constraint.rx
                ry = constraint.ry
                rz = constraint.rz
            else: 
                raise RuntimeError("Active force constraint is not accepted (currently only accepts ellipsoids)")
        else:
            P = hoomd.make_scalar3(0, 0, 0)
            rx = 0
            ry = 0
            rz = 0

        # create the c++ mirror class        
        if not globals.exec_conf.isCUDAEnabled():
            if (group is not None):
                self.cpp_force = hoomd.ActiveForceCompute(globals.system_definition, group.cpp_group, seed, f_lst,
                                                            orientation_link, rotation_diff, P, rx, ry, rz);
            else:
                self.cpp_force = hoomd.ActiveForceCompute(globals.system_definition, globals.group_all.cpp_group, seed,
                                                            f_lst, orientation_link, rotation_diff, P, rx, ry, rz);
                
        else:
            if (group is not None):
                self.cpp_force = hoomd.ActiveForceComputeGPU(globals.system_definition, group.cpp_group, seed, f_lst,
                                                                orientation_link, rotation_diff, P, rx, ry, rz);
            else:
                self.cpp_force = hoomd.ActiveForceComputeGPU(globals.system_definition, globals.group_all.cpp_group, seed,
                                                                f_lst, orientation_link, rotation_diff, P, rx, ry, rz);
                                                                        
        # store metadata
        self.metdata_fields = ['group', 'seed', 'orientation_link', 'rotation_diff', 'constraint']
        self.group = group
        self.seed = seed
        self.orientation_link = orientation_link
        self.rotation_diff = rotation_diff
        self.constraint = constraint

        globals.system.addCompute(self.cpp_force, self.force_name);
    
    # there are no coeffs to update in the active force compute
    def update_coeffs(self):
        pass

class const_external_field_dipole(_force):
    ## Specicify the %constant %field and %dipole moment
    #
    # \param field_x x-component of the %field (units?)
    # \param field_y y-component of the %field (units?)
    # \param field_z z-component of the %field (units?)
    # \param p magnitude of the particles' dipole moment in z direction
    # \b Examples:
    # \code
    # force.external_field_dipole(field_x=0.0, field_y=1.0 ,field_z=0.5, p=1.0)
    # const_ext_f_dipole = force.external_field_dipole(field_x=0.0, field_y=1.0 ,field_z=0.5, p=1.0)
    # \endcode
    def __init__(self, field_x,field_y,field_z,p):
        util.print_status_line()

        # initialize the base class
        _force.__init__(self)

        # create the c++ mirror class
        self.cpp_force = hoomd.ConstExternalFieldDipoleForceCompute(hoomd_script.context.current.system_definition, field_x, field_y, field_z, p)

        hoomd_script.context.current.system.addCompute(self.cpp_force, self.force_name)

        # store metadata
        self.metdata_fields = ['field_x', 'field_y', 'field_z']
        self.field_x = field_x
        self.field_y = field_y
        self.field_z = field_z

    ## Change the %constant %field and %dipole moment
    #
    # \param field_x x-component of the %field (units?)
    # \param field_y y-component of the %field (units?)
    # \param field_z z-component of the %field (units?)
    # \param p magnitude of the particles' dipole moment in z direction
    # \b Examples:
    # \code
    # const_ext_f_dipole = force.external_field_dipole(field_x=0.0, field_y=1.0 ,field_z=0.5, p=1.0)
    # const_ext_f_dipole.setParams(field_x=0.1, field_y=0.1, field_z=0.0, p=1.0))
    # \endcode
    def set_params(field_x, field_y,field_z,p):
        self.check_initialization()

        self.cpp_force.setParams(field_x,field_y,field_z,p)

    # there are no coeffs to update in the constant ExternalFieldDipoleForceCompute
    def update_coeffs(self):
        pass<|MERGE_RESOLUTION|>--- conflicted
+++ resolved
@@ -55,11 +55,8 @@
 from hoomd_script import data;
 from hoomd_script import init;
 from hoomd_script import meta;
-<<<<<<< HEAD
+from hoomd_script import context;
 import hoomd_script;
-=======
-import hoomd_script
->>>>>>> e9b0d9e2
 
 ## \package hoomd_script.force
 # \brief Other types of forces
@@ -355,12 +352,12 @@
     #
     # \param seed required user-specified seed number for random number generator.
     # \param f_list An array of (x,y,z) tuples for the active force vector for each individual particle.
+    # \param group Group for which the force will be set
     # \param orientation_link if True then particle orientation is coupled to the active force vector. Only
     # relevant for non-point-like anisotropic particles.
     # \param rotation_diff rotational diffusion constant, \f$D_r\f$, for all particles in the group.
     # \param constraint specifies a constraint surface, to which particles are confined,
     # such as update.constraint_ellipsoid.
-    # \param group Group for which the force will be set
     #
     # \b Examples:
     # \code
@@ -369,18 +366,18 @@
     # ellipsoid = update.constraint_ellipsoid(group=groupA, P=(0,0,0), rx=3, ry=4, rz=5)
     # force.active( seed=7, f_list=[tuple(1,2,3) for i in range(N)], orientation_link=False, rotation_diff=100, constraint=ellipsoid)
     # \endcode
-    def __init__(self, seed, f_lst, orientation_link=True, rotation_diff=0, constraint=None, group=None,):
+    def __init__(self, seed, f_lst, group, orientation_link=True, rotation_diff=0, constraint=None):
         util.print_status_line();
-        
+
         # initialize the base class
         _force.__init__(self);
-        
+
         # input check
         if (f_lst is not None):
             for element in f_lst:
                 if type(element) != tuple or len(element) != 3:
                     raise RuntimeError("Active force passed in should be a list of 3-tuples (fx, fy, fz)")
-                    
+
         # assign constraints
         if (constraint is not None):
             if (constraint.__class__.__name__ is "constraint_ellipsoid"):
@@ -388,7 +385,7 @@
                 rx = constraint.rx
                 ry = constraint.ry
                 rz = constraint.rz
-            else: 
+            else:
                 raise RuntimeError("Active force constraint is not accepted (currently only accepts ellipsoids)")
         else:
             P = hoomd.make_scalar3(0, 0, 0)
@@ -396,23 +393,14 @@
             ry = 0
             rz = 0
 
-        # create the c++ mirror class        
-        if not globals.exec_conf.isCUDAEnabled():
-            if (group is not None):
-                self.cpp_force = hoomd.ActiveForceCompute(globals.system_definition, group.cpp_group, seed, f_lst,
-                                                            orientation_link, rotation_diff, P, rx, ry, rz);
-            else:
-                self.cpp_force = hoomd.ActiveForceCompute(globals.system_definition, globals.group_all.cpp_group, seed,
-                                                            f_lst, orientation_link, rotation_diff, P, rx, ry, rz);
-                
+        # create the c++ mirror class
+        if not hoomd_script.context.exec_conf.isCUDAEnabled():
+            self.cpp_force = hoomd.ActiveForceCompute(context.current.system_definition, group.cpp_group, seed, f_lst,
+                                                      orientation_link, rotation_diff, P, rx, ry, rz);
         else:
-            if (group is not None):
-                self.cpp_force = hoomd.ActiveForceComputeGPU(globals.system_definition, group.cpp_group, seed, f_lst,
-                                                                orientation_link, rotation_diff, P, rx, ry, rz);
-            else:
-                self.cpp_force = hoomd.ActiveForceComputeGPU(globals.system_definition, globals.group_all.cpp_group, seed,
-                                                                f_lst, orientation_link, rotation_diff, P, rx, ry, rz);
-                                                                        
+            self.cpp_force = hoomd.ActiveForceComputeGPU(context.current.system_definition, group.cpp_group, seed, f_lst,
+                                                         orientation_link, rotation_diff, P, rx, ry, rz);
+
         # store metadata
         self.metdata_fields = ['group', 'seed', 'orientation_link', 'rotation_diff', 'constraint']
         self.group = group
@@ -421,8 +409,8 @@
         self.rotation_diff = rotation_diff
         self.constraint = constraint
 
-        globals.system.addCompute(self.cpp_force, self.force_name);
-    
+        context.current.system.addCompute(self.cpp_force, self.force_name);
+
     # there are no coeffs to update in the active force compute
     def update_coeffs(self):
         pass
