--- conflicted
+++ resolved
@@ -189,17 +189,10 @@
     Ly=Scalar(box.yhi-box.ylo);
     Lz=Scalar(box.zhi-box.zlo);
     
-<<<<<<< HEAD
-    f << "<?xml version=\"1.0\" encoding=\"UTF-8\"?>" <<endl;
-    f << "<hoomd_xml version=\"1.3\">" << endl;
-    f << "<configuration time_step=\"" << timestep << "\" dimensions=\"" << m_sysdef->getNDimensions() << "\">" << endl;
-    f << "<box units=\"sigma\" " << " lx=\""<< Lx << "\" ly=\""<< Ly << "\" lz=\""<< Lz << "\"/>" << endl;
-=======
     f << "<?xml version=\"1.0\" encoding=\"UTF-8\"?>" << "\n";
-    f << "<hoomd_xml version=\"1.2\">" << "\n";
+    f << "<hoomd_xml version=\"1.3\">" << "\n";
     f << "<configuration time_step=\"" << timestep << "\" dimensions=\"" << m_sysdef->getNDimensions() << "\">" << "\n";
     f << "<box units=\"sigma\" " << " lx=\""<< Lx << "\" ly=\""<< Ly << "\" lz=\""<< Lz << "\"/>" << "\n";
->>>>>>> fe4f04a4
 
     // If the position flag is true output the position of all particles to the file
     if (m_output_position)
