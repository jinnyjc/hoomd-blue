--- conflicted
+++ resolved
@@ -52,10 +52,7 @@
   rev: v13.0.0
   hooks:
   - id: clang-format
-<<<<<<< HEAD
-=======
     types_or: [c, c++, cuda, inc]
->>>>>>> 9bb50012
     exclude: |
       (?x)(
         ^CMake/|
