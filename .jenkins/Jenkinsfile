pipeline
    {
    options { skipDefaultCheckout() }
    agent none

    stages
        {
        stage('Unit Tests')
            {
            parallel
                {
                stage('gcc54-py27-cuda8')
                    {
                    agent { label 'gpu-short' }

<<<<<<< HEAD
=======
                    environment
                        {
                        CC = '/usr/bin/gcc'
                        CXX = '/usr/bin/g++'
                        OMP_NUM_THREADS = '1'
                        OMPI_MCA_btl = 'tcp,self'
                        }

>>>>>>> 252c92e7
                    steps
                        {
                        sh 'echo ${NODE_NAME}'

                        dir('code')
                            {
                            checkout scm
                            sh 'git submodule update --init'
                            }

                        dir('build')
                            {
                            timeout(time: 1, unit: 'HOURS')
                                {
                                sh '''
                                    singularity exec --nv /nfs/turbo/glotzer/containers/ci/ci-2019.05-cuda8.simg /usr/bin/cmake ../code -DPYTHON_EXECUTABLE=/usr/bin/python2.7 -DENABLE_CUDA=ON -DENABLE_MPI=OFF -DENABLE_TBB=OFF -DBUILD_VALIDATION=off -DBUILD_TESTING=on -DTEST_CPU_IN_GPU_BUILDS=OFF -DBUILD_DEPRECATED=off -DBUILD_JIT=OFF -DLLVM_DIR=/usr/lib/llvm-/cmake -DALWAYS_USE_MANAGED_MEMORY=OFF -DCMAKE_C_COMPILER=/usr/bin/gcc -DCMAKE_CXX_COMPULER=/usr/bin/g++ -GNinja
                                   '''

                                sh 'singularity exec --nv /nfs/turbo/glotzer/containers/ci/ci-2019.05-cuda8.simg ninja -j 3'
                                }

                            timeout(time: 1, unit: 'HOURS')
                                {
                                sh '''
                                    export OMP_NUM_THREADS=1
                                    export SINGULARITYENV_PREPEND_PATH=/usr/lib/llvm-/bin
                                    singularity exec --nv /nfs/turbo/glotzer/containers/ci/ci-2019.05-cuda8.simg /usr/bin/ctest --no-compress-output -T test --output-on-failure
                                   '''
                                }
                            }

                        sh 'xsltproc code/.jenkins/ctest2junit.xsl build/Testing/**/Test.xml > ./test.xml'

                        junit 'test.xml'
                        }
                    post
                        {
                        always
                            {
                            archive 'build/Testing/**/Test.xml'
                            deleteDir()
                            }
                        }
                    }
                stage('gcc7-py36-mpi-cuda9')
                    {
                    agent { label 'gpu-short' }

<<<<<<< HEAD
=======
                    environment
                        {
                        CC = '/usr/bin/gcc-7'
                        CXX = '/usr/bin/g++-7'
                        OMP_NUM_THREADS = '1'
                        OMPI_MCA_btl = 'tcp,self'
                        }

>>>>>>> 252c92e7
                    steps
                        {
                        sh 'echo ${NODE_NAME}'

                        dir('code')
                            {
                            checkout scm
                            sh 'git submodule update --init'
                            }

                        dir('build')
                            {
                            timeout(time: 1, unit: 'HOURS')
                                {
                                sh '''
                                    singularity exec --nv /nfs/turbo/glotzer/containers/ci/ci-2019.05-cuda9.simg /usr/bin/cmake ../code -DPYTHON_EXECUTABLE=/usr/bin/python3.6 -DENABLE_CUDA=ON -DENABLE_MPI=ON -DENABLE_TBB=OFF -DBUILD_VALIDATION=off -DBUILD_TESTING=on -DTEST_CPU_IN_GPU_BUILDS=OFF -DBUILD_DEPRECATED=off -DBUILD_JIT=OFF -DLLVM_DIR=/usr/lib/llvm-/cmake -DALWAYS_USE_MANAGED_MEMORY=OFF -DCMAKE_C_COMPILER=/usr/bin/gcc-7 -DCMAKE_CXX_COMPULER=/usr/bin/g++-7 -GNinja
                                   '''

                                sh 'singularity exec --nv /nfs/turbo/glotzer/containers/ci/ci-2019.05-cuda9.simg ninja -j 3'
                                }

                            timeout(time: 1, unit: 'HOURS')
                                {
                                sh '''
                                    export OMP_NUM_THREADS=1
                                    export SINGULARITYENV_PREPEND_PATH=/usr/lib/llvm-/bin
                                    singularity exec --nv /nfs/turbo/glotzer/containers/ci/ci-2019.05-cuda9.simg /usr/bin/ctest --no-compress-output -T test --output-on-failure
                                   '''
                                }
                            }

                        sh 'xsltproc code/.jenkins/ctest2junit.xsl build/Testing/**/Test.xml > ./test.xml'

                        junit 'test.xml'
                        }
                    post
                        {
                        always
                            {
                            archive 'build/Testing/**/Test.xml'
                            deleteDir()
                            }
                        }
                    }
                stage('gcc7-py36-mpi-cuda10-mng')
                    {
                    agent { label 'gpu-short' }

<<<<<<< HEAD
=======
                    environment
                        {
                        CC = '/usr/bin/gcc-7'
                        CXX = '/usr/bin/g++-7'
                        OMP_NUM_THREADS = '1'
                        OMPI_MCA_btl = 'tcp,self'
                        }

>>>>>>> 252c92e7
                    steps
                        {
                        sh 'echo ${NODE_NAME}'

                        dir('code')
                            {
                            checkout scm
                            sh 'git submodule update --init'
                            }

                        dir('build')
                            {
                            timeout(time: 1, unit: 'HOURS')
                                {
                                sh '''
                                    singularity exec --nv /nfs/turbo/glotzer/containers/ci/ci-2019.05-cuda10.simg /usr/bin/cmake ../code -DPYTHON_EXECUTABLE=/usr/bin/python3.6 -DENABLE_CUDA=ON -DENABLE_MPI=ON -DENABLE_TBB=OFF -DBUILD_VALIDATION=off -DBUILD_TESTING=on -DTEST_CPU_IN_GPU_BUILDS=OFF -DBUILD_DEPRECATED=off -DBUILD_JIT=OFF -DLLVM_DIR=/usr/lib/llvm-/cmake -DALWAYS_USE_MANAGED_MEMORY=ON -DCMAKE_C_COMPILER=/usr/bin/gcc-7 -DCMAKE_CXX_COMPULER=/usr/bin/g++-7 -GNinja
                                   '''

                                sh 'singularity exec --nv /nfs/turbo/glotzer/containers/ci/ci-2019.05-cuda10.simg ninja -j 3'
                                }

                            timeout(time: 1, unit: 'HOURS')
                                {
                                sh '''
                                    export OMP_NUM_THREADS=1
                                    export SINGULARITYENV_PREPEND_PATH=/usr/lib/llvm-/bin
                                    singularity exec --nv /nfs/turbo/glotzer/containers/ci/ci-2019.05-cuda10.simg /usr/bin/ctest --no-compress-output -T test --output-on-failure
                                   '''
                                }
                            }

                        sh 'xsltproc code/.jenkins/ctest2junit.xsl build/Testing/**/Test.xml > ./test.xml'

                        junit 'test.xml'
                        }
                    post
                        {
                        always
                            {
                            archive 'build/Testing/**/Test.xml'
                            deleteDir()
                            }
                        }
                    }
                
                }
            }

        stage('Validation Tests')
            {
            parallel
                {
                stage('vld-gcc6-py36-mpi')
                    {
                    agent { label 'linux-cpu' }

<<<<<<< HEAD
=======
                    environment
                        {
                        CC = '/usr/bin/gcc-6'
                        CXX = '/usr/bin/g++-6'
                        OMP_NUM_THREADS = '1'
                        OMPI_MCA_btl = 'tcp,self'
                        }

>>>>>>> 252c92e7
                    steps
                        {
                        sh 'echo ${NODE_NAME}'

                        dir('code')
                            {
                            checkout scm
                            sh 'git submodule update --init'
                            }

                        dir('build')
                            {
                            timeout(time: 1, unit: 'HOURS')
                                {
                                sh '''
                                    singularity exec --nv /nfs/turbo/glotzer/containers/ci/ci-2019.05-ubuntu18.04.simg /usr/bin/cmake ../code -DPYTHON_EXECUTABLE=/usr/bin/python3.6 -DENABLE_CUDA=OFF -DENABLE_MPI=ON -DENABLE_TBB=OFF -DBUILD_VALIDATION=on -DBUILD_TESTING=off -DTEST_CPU_IN_GPU_BUILDS=OFF -DBUILD_DEPRECATED=off -DBUILD_JIT=ON -DLLVM_DIR=/usr/lib/llvm-6.0/cmake -DALWAYS_USE_MANAGED_MEMORY=OFF -DCMAKE_C_COMPILER=/usr/bin/gcc-6 -DCMAKE_CXX_COMPULER=/usr/bin/g++-6 -GNinja
                                   '''

                                sh 'singularity exec --nv /nfs/turbo/glotzer/containers/ci/ci-2019.05-ubuntu18.04.simg ninja -j 3'
                                }

                            timeout(time: 12, unit: 'HOURS')
                                {
                                sh '''
                                    export OMP_NUM_THREADS=1
                                    export SINGULARITYENV_PREPEND_PATH=/usr/lib/llvm-6.0/bin
                                    singularity exec --nv /nfs/turbo/glotzer/containers/ci/ci-2019.05-ubuntu18.04.simg /usr/bin/ctest --no-compress-output -T test --output-on-failure
                                   '''
                                }
                            }

                        sh 'xsltproc code/.jenkins/ctest2junit.xsl build/Testing/**/Test.xml > ./test.xml'

                        junit 'test.xml'
                        }
                    post
                        {
                        always
                            {
                            archive 'build/Testing/**/Test.xml'
                            deleteDir()
                            }
                        }
                    }
                stage('vld-gcc7-py36-mpi-tbb1')
                    {
                    agent { label 'linux-cpu' }

<<<<<<< HEAD
=======
                    environment
                        {
                        CC = '/usr/bin/gcc-7'
                        CXX = '/usr/bin/g++-7'
                        OMP_NUM_THREADS = '1'
                        OMPI_MCA_btl = 'tcp,self'
                        }

>>>>>>> 252c92e7
                    steps
                        {
                        sh 'echo ${NODE_NAME}'

                        dir('code')
                            {
                            checkout scm
                            sh 'git submodule update --init'
                            }

                        dir('build')
                            {
                            timeout(time: 1, unit: 'HOURS')
                                {
                                sh '''
                                    singularity exec --nv /nfs/turbo/glotzer/containers/ci/ci-2019.05-ubuntu18.04.simg /usr/bin/cmake ../code -DPYTHON_EXECUTABLE=/usr/bin/python3.6 -DENABLE_CUDA=OFF -DENABLE_MPI=ON -DENABLE_TBB=ON -DBUILD_VALIDATION=on -DBUILD_TESTING=off -DTEST_CPU_IN_GPU_BUILDS=OFF -DBUILD_DEPRECATED=off -DBUILD_JIT=ON -DLLVM_DIR=/usr/lib/llvm-6.0/cmake -DALWAYS_USE_MANAGED_MEMORY=OFF -DCMAKE_C_COMPILER=/usr/bin/gcc-7 -DCMAKE_CXX_COMPULER=/usr/bin/g++-7 -GNinja
                                   '''

                                sh 'singularity exec --nv /nfs/turbo/glotzer/containers/ci/ci-2019.05-ubuntu18.04.simg ninja -j 3'
                                }

                            timeout(time: 12, unit: 'HOURS')
                                {
                                sh '''
                                    export OMP_NUM_THREADS=1
                                    export SINGULARITYENV_PREPEND_PATH=/usr/lib/llvm-6.0/bin
                                    singularity exec --nv /nfs/turbo/glotzer/containers/ci/ci-2019.05-ubuntu18.04.simg /usr/bin/ctest --no-compress-output -T test --output-on-failure
                                   '''
                                }
                            }

                        sh 'xsltproc code/.jenkins/ctest2junit.xsl build/Testing/**/Test.xml > ./test.xml'

                        junit 'test.xml'
                        }
                    post
                        {
                        always
                            {
                            archive 'build/Testing/**/Test.xml'
                            deleteDir()
                            }
                        }
                    }
                stage('vld-gcc8-py36-mpi-tbb3')
                    {
                    agent { label 'linux-cpu' }

<<<<<<< HEAD
=======
                    environment
                        {
                        CC = '/usr/bin/gcc-8'
                        CXX = '/usr/bin/g++-8'
                        OMP_NUM_THREADS = '3'
                        OMPI_MCA_btl = 'tcp,self'
                        }

>>>>>>> 252c92e7
                    steps
                        {
                        sh 'echo ${NODE_NAME}'

                        dir('code')
                            {
                            checkout scm
                            sh 'git submodule update --init'
                            }

                        dir('build')
                            {
                            timeout(time: 1, unit: 'HOURS')
                                {
                                sh '''
                                    singularity exec --nv /nfs/turbo/glotzer/containers/ci/ci-2019.05-ubuntu18.04.simg /usr/bin/cmake ../code -DPYTHON_EXECUTABLE=/usr/bin/python3.6 -DENABLE_CUDA=OFF -DENABLE_MPI=ON -DENABLE_TBB=ON -DBUILD_VALIDATION=on -DBUILD_TESTING=off -DTEST_CPU_IN_GPU_BUILDS=OFF -DBUILD_DEPRECATED=off -DBUILD_JIT=ON -DLLVM_DIR=/usr/lib/llvm-6.0/cmake -DALWAYS_USE_MANAGED_MEMORY=OFF -DCMAKE_C_COMPILER=/usr/bin/gcc-8 -DCMAKE_CXX_COMPULER=/usr/bin/g++-8 -GNinja
                                   '''

                                sh 'singularity exec --nv /nfs/turbo/glotzer/containers/ci/ci-2019.05-ubuntu18.04.simg ninja -j 3'
                                }

                            timeout(time: 12, unit: 'HOURS')
                                {
                                sh '''
                                    export OMP_NUM_THREADS=3
                                    export SINGULARITYENV_PREPEND_PATH=/usr/lib/llvm-6.0/bin
                                    singularity exec --nv /nfs/turbo/glotzer/containers/ci/ci-2019.05-ubuntu18.04.simg /usr/bin/ctest --no-compress-output -T test --output-on-failure
                                   '''
                                }
                            }

                        sh 'xsltproc code/.jenkins/ctest2junit.xsl build/Testing/**/Test.xml > ./test.xml'

                        junit 'test.xml'
                        }
                    post
                        {
                        always
                            {
                            archive 'build/Testing/**/Test.xml'
                            deleteDir()
                            }
                        }
                    }
                stage('vld-gcc7-py36-mpi-cuda10')
                    {
                    agent { label 'gpu-long' }

<<<<<<< HEAD
=======
                    environment
                        {
                        CC = '/usr/bin/gcc-7'
                        CXX = '/usr/bin/g++-7'
                        OMP_NUM_THREADS = '1'
                        OMPI_MCA_btl = 'tcp,self'
                        }

>>>>>>> 252c92e7
                    steps
                        {
                        sh 'echo ${NODE_NAME}'

                        dir('code')
                            {
                            checkout scm
                            sh 'git submodule update --init'
                            }

                        dir('build')
                            {
                            timeout(time: 1, unit: 'HOURS')
                                {
                                sh '''
                                    singularity exec --nv /nfs/turbo/glotzer/containers/ci/ci-2019.05-cuda10.simg /usr/bin/cmake ../code -DPYTHON_EXECUTABLE=/usr/bin/python3.6 -DENABLE_CUDA=ON -DENABLE_MPI=ON -DENABLE_TBB=OFF -DBUILD_VALIDATION=on -DBUILD_TESTING=off -DTEST_CPU_IN_GPU_BUILDS=OFF -DBUILD_DEPRECATED=off -DBUILD_JIT=OFF -DLLVM_DIR=/usr/lib/llvm-/cmake -DALWAYS_USE_MANAGED_MEMORY=OFF -DCMAKE_C_COMPILER=/usr/bin/gcc-7 -DCMAKE_CXX_COMPULER=/usr/bin/g++-7 -GNinja
                                   '''

                                sh 'singularity exec --nv /nfs/turbo/glotzer/containers/ci/ci-2019.05-cuda10.simg ninja -j 3'
                                }

                            timeout(time: 12, unit: 'HOURS')
                                {
                                sh '''
                                    export OMP_NUM_THREADS=1
                                    export SINGULARITYENV_PREPEND_PATH=/usr/lib/llvm-/bin
                                    singularity exec --nv /nfs/turbo/glotzer/containers/ci/ci-2019.05-cuda10.simg /usr/bin/ctest --no-compress-output -T test --output-on-failure
                                   '''
                                }
                            }

                        sh 'xsltproc code/.jenkins/ctest2junit.xsl build/Testing/**/Test.xml > ./test.xml'

                        junit 'test.xml'
                        }
                    post
                        {
                        always
                            {
                            archive 'build/Testing/**/Test.xml'
                            deleteDir()
                            }
                        }
                    }
                
                }
            }

        }
    }<|MERGE_RESOLUTION|>--- conflicted
+++ resolved
@@ -13,17 +13,11 @@
                     {
                     agent { label 'gpu-short' }
 
-<<<<<<< HEAD
-=======
-                    environment
-                        {
-                        CC = '/usr/bin/gcc'
-                        CXX = '/usr/bin/g++'
-                        OMP_NUM_THREADS = '1'
-                        OMPI_MCA_btl = 'tcp,self'
-                        }
-
->>>>>>> 252c92e7
+                    environment
+                        {
+                        OMPI_MCA_btl = 'tcp,self'
+                        }
+
                     steps
                         {
                         sh 'echo ${NODE_NAME}'
@@ -72,17 +66,11 @@
                     {
                     agent { label 'gpu-short' }
 
-<<<<<<< HEAD
-=======
-                    environment
-                        {
-                        CC = '/usr/bin/gcc-7'
-                        CXX = '/usr/bin/g++-7'
-                        OMP_NUM_THREADS = '1'
-                        OMPI_MCA_btl = 'tcp,self'
-                        }
-
->>>>>>> 252c92e7
+                    environment
+                        {
+                        OMPI_MCA_btl = 'tcp,self'
+                        }
+
                     steps
                         {
                         sh 'echo ${NODE_NAME}'
@@ -131,17 +119,11 @@
                     {
                     agent { label 'gpu-short' }
 
-<<<<<<< HEAD
-=======
-                    environment
-                        {
-                        CC = '/usr/bin/gcc-7'
-                        CXX = '/usr/bin/g++-7'
-                        OMP_NUM_THREADS = '1'
-                        OMPI_MCA_btl = 'tcp,self'
-                        }
-
->>>>>>> 252c92e7
+                    environment
+                        {
+                        OMPI_MCA_btl = 'tcp,self'
+                        }
+
                     steps
                         {
                         sh 'echo ${NODE_NAME}'
@@ -198,17 +180,11 @@
                     {
                     agent { label 'linux-cpu' }
 
-<<<<<<< HEAD
-=======
-                    environment
-                        {
-                        CC = '/usr/bin/gcc-6'
-                        CXX = '/usr/bin/g++-6'
-                        OMP_NUM_THREADS = '1'
-                        OMPI_MCA_btl = 'tcp,self'
-                        }
-
->>>>>>> 252c92e7
+                    environment
+                        {
+                        OMPI_MCA_btl = 'tcp,self'
+                        }
+
                     steps
                         {
                         sh 'echo ${NODE_NAME}'
@@ -257,17 +233,11 @@
                     {
                     agent { label 'linux-cpu' }
 
-<<<<<<< HEAD
-=======
-                    environment
-                        {
-                        CC = '/usr/bin/gcc-7'
-                        CXX = '/usr/bin/g++-7'
-                        OMP_NUM_THREADS = '1'
-                        OMPI_MCA_btl = 'tcp,self'
-                        }
-
->>>>>>> 252c92e7
+                    environment
+                        {
+                        OMPI_MCA_btl = 'tcp,self'
+                        }
+
                     steps
                         {
                         sh 'echo ${NODE_NAME}'
@@ -316,17 +286,11 @@
                     {
                     agent { label 'linux-cpu' }
 
-<<<<<<< HEAD
-=======
-                    environment
-                        {
-                        CC = '/usr/bin/gcc-8'
-                        CXX = '/usr/bin/g++-8'
-                        OMP_NUM_THREADS = '3'
-                        OMPI_MCA_btl = 'tcp,self'
-                        }
-
->>>>>>> 252c92e7
+                    environment
+                        {
+                        OMPI_MCA_btl = 'tcp,self'
+                        }
+
                     steps
                         {
                         sh 'echo ${NODE_NAME}'
@@ -375,17 +339,11 @@
                     {
                     agent { label 'gpu-long' }
 
-<<<<<<< HEAD
-=======
-                    environment
-                        {
-                        CC = '/usr/bin/gcc-7'
-                        CXX = '/usr/bin/g++-7'
-                        OMP_NUM_THREADS = '1'
-                        OMPI_MCA_btl = 'tcp,self'
-                        }
-
->>>>>>> 252c92e7
+                    environment
+                        {
+                        OMPI_MCA_btl = 'tcp,self'
+                        }
+
                     steps
                         {
                         sh 'echo ${NODE_NAME}'
